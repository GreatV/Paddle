# Copyright (c) 2016 PaddlePaddle Authors. All Rights Reserved
#
# Licensed under the Apache License, Version 2.0 (the "License");
# you may not use this file except in compliance with the License.
# You may obtain a copy of the License at
#
#     http://www.apache.org/licenses/LICENSE-2.0
#
# Unless required by applicable law or agreed to in writing, software
# distributed under the License is distributed on an "AS IS" BASIS,
# WITHOUT WARRANTIES OR CONDITIONS OF ANY KIND, either express or implied.
# See the License for the specific language governing permissions and
# limitations under the License.

from paddle.trainer.config_parser import *
__all__ = [
    'HookAttr', 'ParamAttr', 'ExtraAttr', 'ParameterAttribute',
    'ExtraLayerAttribute'
]


def convert_and_compare(x, Type):
    """
    Convert x to be the same type as Type and then convert back to
    check whether there is a loss of information
    :param x: object to be checked
    :param Type: target type to check x over

    """
    return type(x)(Type(x)) == x


def is_compatible_with(x, Type):
    """
    Check if x has a type compatible with Type
    :param x: object to be checked
    :param Type: target type to check x over

    """
    if type(x) == Type:
        return True
    try:
        if float == Type or int == Type:
            # avoid those types that can be converted to float/int but not very
            # meaningful and  could potentially lead to error
            # i.e., str and bool typed value should not be used for initializing float/int variable
            if not isinstance(x, str) and not isinstance(x, bool):
                return convert_and_compare(x, Type)
        elif bool == Type:
            # should not use string type to initialize bool variable
            if not isinstance(x, str):
                return convert_and_compare(x, Type)
        else:
            return False
    except:
        return False


class HookAttribute(object):
    """
    Hook Attribute object. The hook is an auxiliary operation that occurs 
    during network propagation.
    NOTE: IT IS A HIGH LEVEL USER INTERFACE.

    :param  type: Hook type, eg: 'pruning'
    :type type: string

    :param sparsity_ratio: Must be specified if hook type is 'pruning'
    :type sparsity_ratio: float or None
	
    """

    def __init__(self, type, sparsity_ratio=None):
        self.type = type
        self.sparsity_ratio = sparsity_ratio
        if self.sparsity_ratio is not None:
            assert is_compatible_with(
                self.sparsity_ratio,
                float), 'sparisity_ratio must be float type'
            assert self.sparsity_ratio <= 1 and self.sparsity_ratio >= 0, 'sparisity must be a flaot between [0, 1] '

    def __call__(self):
        return ParameterHook(self.type, sparsity_ratio=self.sparsity_ratio)


class ParameterAttribute(object):
    """
    Parameter Attributes object. To fine-tuning network training process, user
    can set attribute to control training details, such as l1,l2 rate / learning
    rate / how to init param.

    NOTE: IT IS A HIGH LEVEL USER INTERFACE.

    :param is_static: True if this parameter will be fixed while training.
    :type is_static: bool

    :param initial_std: Gauss Random initialization standard deviation.
                        None if not using Gauss Random initialize parameter.
    :type initial_std: float or None
    :param initial_mean:  Gauss Random initialization mean.
                         None if not using Gauss Random initialize parameter.
    :type initial_mean: float or None
    :param initial_max: Uniform initialization max value.
    :type initial_max: float or None
    :param initial_min: Uniform initialization min value.
    :type initial_min: float or None
    :param l1_rate: the l1 regularization factor
    :type l1_rate: float or None
    :param l2_rate: the l2 regularization factor
    :type l2_rate: float or None
    :param learning_rate: The parameter learning rate. None means 1.
                          The learning rate when optimize is LEARNING_RATE =
                          GLOBAL_LEARNING_RATE * PARAMETER_LEARNING_RATE
                          * SCHEDULER_FACTOR.

    :type learning_rate: float or None
    :param momentum: The parameter momentum. None means use global value.
    :type momentum: float or None
    :param gradient_clipping_threshold: gradient clipping threshold. If gradient
                                        value larger than some value, will be
                                        clipped.
    :type gradient_clipping_threshold: float
    :param sparse_update: Enable sparse update for this parameter. It will
                          enable both local and remote sparse update.
    :type sparse_update: bool
    :param initializer: If not None, it should be a callable object which accepts
                        a parameter name and returns numpy array for the initial
                        value of the parameter
    :param initializer: callable object
    """

    def __init__(self,
                 name=None,
                 is_static=False,
                 initial_std=None,
                 initial_mean=None,
                 initial_max=None,
                 initial_min=None,
                 l1_rate=None,
                 l2_rate=None,
                 learning_rate=None,
                 momentum=None,
                 gradient_clipping_threshold=None,
                 sparse_update=False,
<<<<<<< HEAD
                 update_hooks=None):
=======
                 initializer=None):
>>>>>>> f2da10bf
        self.attr = {}

        if is_static:
            self.attr['is_static'] = True

        if initial_std is None and initial_mean is None and initial_max \
                is None and initial_min is None:
            self.attr['initial_smart'] = True
        elif is_compatible_with(initial_std, float) or \
             is_compatible_with(initial_mean, float):
            if initial_std is not None:
                self.attr['initial_std'] = initial_std
            if initial_mean is not None:
                self.attr['initial_mean'] = initial_mean
            self.attr['initial_strategy'] = 0  # Gauss Random
        elif is_compatible_with(initial_max, float) and \
             is_compatible_with(initial_min, float):
            initial_max = initial_max
            initial_min = initial_min
            assert initial_min < initial_max
            initial_mean = (initial_max + initial_min) / 2
            initial_std = initial_mean - initial_min
            self.attr['initial_mean'] = initial_mean
            self.attr['initial_std'] = initial_std
            self.attr['initial_strategy'] = 1  # Uniform Random
        else:
            raise RuntimeError("Unexpected branch.")

        if not is_static and is_compatible_with(l1_rate, float):
            self.attr['decay_rate_l1'] = l1_rate

        if not is_static and is_compatible_with(l2_rate, float):
            self.attr['decay_rate'] = l2_rate

        if not is_static and is_compatible_with(learning_rate, float):
            self.attr['learning_rate'] = learning_rate

        if not is_static and is_compatible_with(momentum, float):
            self.attr['momentum'] = momentum

        if name is not None:
            self.attr['parameter_name'] = name

        if sparse_update:
            self.attr['sparse_update'] = True
            self.attr['sparse_remote_update'] = True

        if gradient_clipping_threshold is not None and \
                is_compatible_with(gradient_clipping_threshold, float):
            self.attr['gradient_clipping_threshold'] = \
                gradient_clipping_threshold
        if initializer is not None:
            self.attr['initializer'] = initializer

        if update_hooks:
            self.attr['update_hooks'] = update_hooks

    def set_default_parameter_name(self, name):
        """
        Set default parameter name. If parameter not set, then will use default
        parameter name.


        :param name: default parameter name.
        :type name: basestring
        """
        if 'parameter_name' not in self.attr:
            self.attr['parameter_name'] = name

    @staticmethod
    def to_bias(bias_attr):
        if isinstance(bias_attr, ParameterAttribute):
            return Bias(**bias_attr.attr)
        else:
            return False


class ExtraLayerAttribute(object):
    """
    Some high level layer attributes config. You can set all attributes here,
    but some layer doesn't support all attributes. If you set an attribute to a
    layer that not support this attribute, paddle will print an error and core.

    :param error_clipping_threshold: Error clipping threshold.
    :type error_clipping_threshold: float
    :param drop_rate: Dropout rate. Dropout will create a mask on layer output.
                      The dropout rate is the zero rate of this mask. The
                      details of what dropout is please refer to `here
                      <https://www.cs.toronto.edu/~hinton/absps/
                      JMLRdropout.pdf>`_.
    :type drop_rate: float
    :param device: device ID of layer. device=-1, use CPU. device>=0, use GPU.
                   The details allocation in parallel_nn please refer to `here
                   <http://www.paddlepaddle.org/doc/ui/cmd_argument/
                   use_case.html#case-2-specify-layers-in-different-devices>`_.
    :type device: int
    """

    def __init__(self,
                 error_clipping_threshold=None,
                 drop_rate=None,
                 device=None):
        self.attr = dict()
        if error_clipping_threshold is not None:
            error_clipping_threshold = float(error_clipping_threshold)
            if error_clipping_threshold < 0:
                raise ValueError("Error clipping must > 0")
            self.attr['error_clipping_threshold'] = error_clipping_threshold
        if drop_rate is not None:
            drop_rate = float(drop_rate)
            if drop_rate < 0:
                raise ValueError("Dropout rate must > 0")
            self.attr["drop_rate"] = drop_rate

        if isinstance(device, int):
            self.attr["device"] = device

    def check(self, layer_name):
        for key in self.attr:
            if not hasattr(self, 'can_%s' % key) or \
                    not getattr(self, 'can_%s' % key):
                raise NotImplementedError("Layer %s cannot support %s" %
                                          (layer_name, key))

    @staticmethod
    def to_kwargs(attr):
        if attr is None:
            return dict()
        else:
            return attr.attr


HookAttr = HookAttribute
ParamAttr = ParameterAttribute
ExtraAttr = ExtraLayerAttribute<|MERGE_RESOLUTION|>--- conflicted
+++ resolved
@@ -142,11 +142,8 @@
                  momentum=None,
                  gradient_clipping_threshold=None,
                  sparse_update=False,
-<<<<<<< HEAD
-                 update_hooks=None):
-=======
+                 update_hooks=None,
                  initializer=None):
->>>>>>> f2da10bf
         self.attr = {}
 
         if is_static:
