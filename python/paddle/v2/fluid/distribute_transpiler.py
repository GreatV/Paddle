--- conflicted
+++ resolved
@@ -427,7 +427,6 @@
                 splited_shape = [rows]
                 if len(orig_shape) >= 2:
                     splited_shape.extend(orig_shape[1:])
-<<<<<<< HEAD
                 new_var_name = ""
                 if add_trainer_suffix:
                     new_var_name = "%s.block%d.trainer_%d" % \
@@ -437,19 +436,12 @@
                         (varname, i)
                 var = program.global_block().create_var(
                     name=new_var_name,
-=======
-                var = program.global_block().create_var(
-                    name="%s.block%d" % (varname, i),
->>>>>>> 8b01546f
                     persistable=False,
                     dtype=orig_var.dtype,
                     type=orig_var.type,
                     shape=splited_shape)  # flattend splited var
                 var_mapping[varname].append(var)
-<<<<<<< HEAD
             program.global_block().sync_with_cpp()
-=======
->>>>>>> 8b01546f
         return var_mapping
 
     def _clone_var(self, block, var):
@@ -495,27 +487,6 @@
                                "[LOD_TENSOR, SELECTED_ROWS]")
         return var_mapping
 
-<<<<<<< HEAD
-=======
-    def get_trainer_program(self):
-        # remove optimize ops and add a send op to main_program
-        self.program.global_block().delete_ops(self.optimize_ops)
-        return self.program
-
-    def _create_var_for_trainers(self, block, var, trainers):
-        # For each trainer, create the necessary variables
-        var_list = []
-        for i in xrange(trainers):
-            var_each = block.create_var(
-                name="%s.trainer_%d" % (var.name, i),
-                persistable=var.persistable,
-                dtype=var.dtype,
-                type=var.type,
-                shape=var.shape)
-            var_list.append(var_each)
-        return var_list
-
->>>>>>> 8b01546f
     def _get_optimizer_input_shape(self, op_type, varkey, orig_shape,
                                    param_shape):
         """
@@ -719,80 +690,6 @@
             return False
         return False
 
-<<<<<<< HEAD
-=======
-    def get_pserver_program(self, endpoint):
-        """
-        Get pserver side program using the endpoint
-
-        NOTE: assume blocks of the same variable is not distributed
-        on the same pserver, only change param/grad varnames for
-        trainers to fetch. For each pserver endpoint, server side
-        program must be a sub-set of the original optimization program.
-        """
-        # step5
-        pserver_program = Program()
-        for v in self.param_grad_ep_mapping[endpoint]["params"]:
-            self._clone_var(pserver_program.global_block(), v)
-        for v in self.param_grad_ep_mapping[endpoint]["grads"]:
-            # create vars for each trainer in global scope, so
-            # we don't need to create them when grad arrives.
-            pserver_program.global_block().create_var(
-                name=v.name, persistable=True, dtype=v.dtype, shape=v.shape)
-            for trainer_id in xrange(self.trainers):
-                pserver_program.global_block().create_var(
-                    name="%s.trainer_%d" % (v.name, trainer_id),
-                    persistable=True,
-                    dtype=v.dtype,
-                    shape=v.shape)
-        # step6
-        optimize_block = pserver_program.create_block(0)
-        # step 6.1
-        # Create a union-find data struct by optimize ops,
-        # If two ops are connected, we could add these two ops
-        # into one set.
-        ufind = self._create_ufind(self.optimize_ops)
-        # step 6.2 
-        # Iterate through the ops and append optimize op which
-        # located on current pserver
-        opt_op_on_pserver = []
-        for _, op in enumerate(self.optimize_ops):
-            if self._is_opt_op(op) and self._is_opt_op_on_pserver(endpoint, op):
-                opt_op_on_pserver.append(op)
-        # step 6.3
-        # Iterate through the ops, and if an op and the optimize ops
-        # which located on current pserver are in one set, then 
-        # append it into the sub program.
-        for _, op in enumerate(self.optimize_ops):
-            for _, opt_op in enumerate(opt_op_on_pserver):
-                if ufind.is_connected(op, opt_op):
-                    if self._is_opt_op(op):
-                        self._append_pserver_ops(optimize_block, op, endpoint)
-                    else:
-                        self._append_pserver_non_opt_ops(optimize_block, op)
-                    break
-        # Append the listen_and_serv op
-        pserver_program.global_block().append_op(
-            type="listen_and_serv",
-            inputs={},
-            outputs={},
-            attrs={
-                "OptimizeBlock": optimize_block,
-                "endpoint": endpoint,
-                "ParamList": [
-                    p.name
-                    for p in self.param_grad_ep_mapping[endpoint]["params"]
-                ],
-                "GradList": [
-                    p.name
-                    for p in self.param_grad_ep_mapping[endpoint]["grads"]
-                ],
-                "Fanin": self.trainers
-            })
-        pserver_program.sync_with_cpp()
-        return pserver_program
-
->>>>>>> 8b01546f
     def _get_input_map_from_op(self, varmap, op):
         iomap = dict()
         for key in op.input_names:
