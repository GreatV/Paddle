import collections

import py_paddle.swig_paddle as api
from paddle.proto.ModelConfig_pb2 import ModelConfig
from data_feeder import DataFeeder

from . import event as v2_event
from . import layer as v2_layer
from . import optimizer as v2_optimizer
from . import parameters as v2_parameters

__all__ = ['ITrainer', 'SGD']


def default_event_handler(event):
    """
    Default event handler. It will print some log and save mode.

    TODO(yuyang18): Complete it!
    :param event:
    :return:
    """
    pass


class ITrainer(object):
    """
    The interface of Trainer. The only exposed method is `train`.
    """

    def train(self, reader, topology, parameters, event_handler=None):
        """
        train method.

        :param reader:
        :param topology:
        :param parameters:
        :param event_handler:
        :return:
        """

        raise NotImplementedError()


class SGD(ITrainer):
    def __init__(self, update_equation):
        """
        Simple SGD Trainer.

        :param update_equation: The optimizer object.
        :type update_equation: v2_optimizer.Optimizer
        """
        if not isinstance(update_equation, v2_optimizer.Optimizer):
            raise ValueError("update equation parameter must be "
                             "paddle.v2.optimizer.Optimizer")
        self.__optimizer__ = update_equation

    def train(self,
              reader,
              topology,
              parameters,
              num_passes=1,
              event_handler=None,
              data_types=None,
              reader_dict=None):
        """
        Training method. Will train num_passes of input data.

        :param reader:
        :param topology: Network Topology, use one or more Layers to represent it.
        :param parameters: The parameter pools.
        :param num_passes: The total train passes.
        :param event_handler: Event handler. A method will be invoked when event
                              occurred.
        :type event_handler: (BaseEvent) => None
        :param data_types: Not important, will be removed after data refactor.
        :return:
        """
        if event_handler is None:
            event_handler = default_event_handler

        topology = v2_layer.parse_network(topology)

        __check_train_args__(**locals())

        gm = api.GradientMachine.createFromConfigProto(
            topology, api.CREATE_MODE_NORMAL, self.__optimizer__.enable_types())
        assert isinstance(gm, api.GradientMachine)
        parameters.append_gradient_machine(gm)
        gm.randParameters()
        updater = self.__optimizer__.create_local_updater()
        updater.init(gm)

        gm.start()
        batch_evaluator = gm.makeEvaluator()
        assert isinstance(batch_evaluator, api.Evaluator)
        pass_evaluator = gm.makeEvaluator()
        assert isinstance(pass_evaluator, api.Evaluator)
        out_args = api.Arguments.createArguments(0)

        feeder = DataFeeder(data_types, reader_dict)

        for pass_id in xrange(num_passes):
            event_handler(v2_event.BeginPass(pass_id))
            pass_evaluator.start()
            updater.startPass()
<<<<<<< HEAD
            for batch_id, data_batch in enumerate(reader()):
                pass_type = updater.startBatch(len(data_batch))
                gm.forwardBackward(feeder(data_batch), out_args, pass_type)
=======
            for batch_id, data_batch in enumerate(
                    __data_reader_to_batch__(train_data_reader, batch_size,
                                             topology)):
                batch_evaluator.start()
                event_handler(
                    v2_event.BeginIteration(
                        pass_id=pass_id, batch_id=batch_id))
                pass_type = updater.startBatch(len(data_batch))
                gm.forwardBackward(converter(data_batch), out_args, pass_type)
                gm.eval(pass_evaluator)
                gm.eval(batch_evaluator)
>>>>>>> 173a81b5
                for each_param in gm.getParameters():
                    updater.update(each_param)
                # Get cost. We use numpy to calculate total cost for this batch.
                cost_vec = out_args.getSlotValue(0)
                cost_vec = cost_vec.copyToNumpyMat()
                cost = cost_vec.sum() / len(data_batch)
                updater.finishBatch(cost)
                batch_evaluator.finish()
                event_handler(
                    v2_event.EndIteration(
                        pass_id=pass_id,
                        batch_id=batch_id,
                        cost=cost,
                        evaluator=batch_evaluator))

            updater.finishPass()
            pass_evaluator.finish()
            event_handler(v2_event.EndPass(pass_id, evaluator=pass_evaluator))
        gm.finish()


def __check_train_args__(reader, topology, parameters, event_handler, **kwargs):
    """
    Check train function's argument types
    """
    if not callable(reader) or not isinstance(reader(), collections.Iterator):
        raise TypeError('train_data_reader should be a function, '
                        'which can return a iterator')

    if not isinstance(topology, ModelConfig):
        raise TypeError('topology should be a model config')

    if not isinstance(parameters, v2_parameters.Parameters):
        raise TypeError('parameters should be a parameter pool')

    if not callable(event_handler):
        raise TypeError('event handler should be a function')<|MERGE_RESOLUTION|>--- conflicted
+++ resolved
@@ -104,23 +104,17 @@
             event_handler(v2_event.BeginPass(pass_id))
             pass_evaluator.start()
             updater.startPass()
-<<<<<<< HEAD
             for batch_id, data_batch in enumerate(reader()):
                 pass_type = updater.startBatch(len(data_batch))
                 gm.forwardBackward(feeder(data_batch), out_args, pass_type)
-=======
-            for batch_id, data_batch in enumerate(
-                    __data_reader_to_batch__(train_data_reader, batch_size,
-                                             topology)):
                 batch_evaluator.start()
                 event_handler(
                     v2_event.BeginIteration(
                         pass_id=pass_id, batch_id=batch_id))
                 pass_type = updater.startBatch(len(data_batch))
-                gm.forwardBackward(converter(data_batch), out_args, pass_type)
+                gm.forwardBackward(feeder(data_batch), out_args, pass_type)
                 gm.eval(pass_evaluator)
                 gm.eval(batch_evaluator)
->>>>>>> 173a81b5
                 for each_param in gm.getParameters():
                     updater.update(each_param)
                 # Get cost. We use numpy to calculate total cost for this batch.
