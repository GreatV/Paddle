--- conflicted
+++ resolved
@@ -20,19 +20,20 @@
 
 
 class TestBeamSearchDecodeOp(unittest.TestCase):
+    """unittest of beam_search_decode_op"""
+
     def setUp(self):
         self.scope = core.Scope()
         self.place = core.CPUPlace()
 
     def append_lod_tensor(self, tensor_array, lod, data):
         lod_tensor = core.LoDTensor()
-        lod_tensor.set_recursive_sequence_lengths(lod)
+        lod_tensor.set_lod(lod)
         lod_tensor.set(data, self.place)
         tensor_array.append(lod_tensor)
 
     def test_get_set(self):
         ids = self.scope.var("ids").get_lod_tensor_array()
-<<<<<<< HEAD
         scores = self.scope.var("scores").get_lod_tensor_array()
         # Construct sample data with 5 steps and 2 source sentences
         # beam_size = 2, end_id = 1
@@ -71,34 +72,6 @@
                     [5, 1], dtype=dtype))
             for array, dtype in ((ids, "int64"), (scores, "float32"))
         ]
-=======
-        self.append_lod_tensor(
-            ids, [[3, 3], [1, 1, 1, 1, 1, 1]],
-            np.array(
-                [1, 2, 3, 4, 5, 6], dtype="int64"))
-        self.append_lod_tensor(
-            ids, [[3, 3], [1, 0, 2, 2, 0, 1]],
-            np.array(
-                [0, 1, 2, 3, 4, 5], dtype="int64"))
-        self.append_lod_tensor(
-            ids, [[3, 3], [0, 1, 1, 1, 1, 1]],
-            np.array(
-                [0, 1, 2, 3, 4], dtype="int64"))
-
-        scores = self.scope.var("scores").get_lod_tensor_array()
-        self.append_lod_tensor(
-            scores, [[3, 3], [1, 1, 1, 1, 1, 1]],
-            np.array(
-                [1, 2, 3, 4, 5, 6], dtype="float64"))
-        self.append_lod_tensor(
-            scores, [[3, 3], [1, 0, 2, 2, 0, 1]],
-            np.array(
-                [0, 1, 2, 3, 4, 5], dtype="float64"))
-        self.append_lod_tensor(
-            scores, [[3, 3], [0, 1, 1, 1, 1, 1]],
-            np.array(
-                [0, 1, 2, 3, 4], dtype="float64"))
->>>>>>> 69827f30
 
         sentence_ids = self.scope.var("sentence_ids").get_tensor()
         sentence_scores = self.scope.var("sentence_scores").get_tensor()
@@ -116,17 +89,9 @@
 
         beam_search_decode_op.run(self.scope, self.place)
 
-<<<<<<< HEAD
         expected_lod = [[0, 2, 4], [0, 4, 7, 12, 17]]
         self.assertEqual(sentence_ids.lod(), expected_lod)
         self.assertEqual(sentence_scores.lod(), expected_lod)
-=======
-        expected_lod = [[4, 4], [1, 2, 3, 3, 1, 3, 3, 3]]
-        self.assertEqual(sentence_ids.recursive_sequence_lengths(),
-                         expected_lod)
-        self.assertEqual(sentence_scores.recursive_sequence_lengths(),
-                         expected_lod)
->>>>>>> 69827f30
 
         expected_data = np.array(
             [0, 2, 3, 1, 0, 2, 1, 0, 4, 5, 3, 5, 0, 4, 5, 3, 1], "int64")
