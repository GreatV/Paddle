#   Copyright (c) 2018 PaddlePaddle Authors. All Rights Reserved.
#
# Licensed under the Apache License, Version 2.0 (the "License");
# you may not use this file except in compliance with the License.
# You may obtain a copy of the License at
#
#     http://www.apache.org/licenses/LICENSE-2.0
#
# Unless required by applicable law or agreed to in writing, software
# distributed under the License is distributed on an "AS IS" BASIS,
# WITHOUT WARRANTIES OR CONDITIONS OF ANY KIND, either express or implied.
# See the License for the specific language governing permissions and
# limitations under the License.

import ops
from ops import *
import nn
from nn import *
import io
from io import *
import tensor
from tensor import *
import control_flow
from control_flow import *
import device
from device import *
import math_op_patch
from math_op_patch import *
import detection
from detection import *
<<<<<<< HEAD
import metric
from metric import *
=======
from learning_rate_scheduler import *
>>>>>>> 6720681c

__all__ = []
__all__ += math_op_patch.__all__
__all__ += nn.__all__
__all__ += io.__all__
__all__ += tensor.__all__
__all__ += control_flow.__all__
__all__ += ops.__all__
__all__ += device.__all__
__all__ += detection.__all__
<<<<<<< HEAD
__all__ += metric.__all__
=======
__all__ += learning_rate_scheduler.__all__
>>>>>>> 6720681c
<|MERGE_RESOLUTION|>--- conflicted
+++ resolved
@@ -28,12 +28,9 @@
 from math_op_patch import *
 import detection
 from detection import *
-<<<<<<< HEAD
 import metric
 from metric import *
-=======
 from learning_rate_scheduler import *
->>>>>>> 6720681c
 
 __all__ = []
 __all__ += math_op_patch.__all__
@@ -44,8 +41,5 @@
 __all__ += ops.__all__
 __all__ += device.__all__
 __all__ += detection.__all__
-<<<<<<< HEAD
 __all__ += metric.__all__
-=======
-__all__ += learning_rate_scheduler.__all__
->>>>>>> 6720681c
+__all__ += learning_rate_scheduler.__all__