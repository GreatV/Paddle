#   Copyright (c) 2018 PaddlePaddle Authors. All Rights Reserved.
#
# Licensed under the Apache License, Version 2.0 (the "License");
# you may not use this file except in compliance with the License.
# You may obtain a copy of the License at
#
#     http://www.apache.org/licenses/LICENSE-2.0
#
# Unless required by applicable law or agreed to in writing, software
# distributed under the License is distributed on an "AS IS" BASIS,
# WITHOUT WARRANTIES OR CONDITIONS OF ANY KIND, either express or implied.
# See the License for the specific language governing permissions and
# limitations under the License.
"""
All layers just related to the neural network. 
"""

from ..layer_helper import LayerHelper
from ..initializer import Normal, Constant
from ..framework import Variable
from ..param_attr import ParamAttr
from layer_function_generator import autodoc, templatedoc
from tensor import concat
import utils
import random

__all__ = [
    'fc',
    'embedding',
    'dynamic_lstm',
    'dynamic_lstmp',
    'dynamic_gru',
    'gru_unit',
    'linear_chain_crf',
    'crf_decoding',
    'cos_sim',
    'cross_entropy',
    'square_error_cost',
    'chunk_eval',
    'sequence_conv',
    'conv2d',
    'sequence_pool',
    'sequence_softmax',
    'softmax',
    'pool2d',
    'batch_norm',
    'beam_search_decode',
    'conv2d_transpose',
    'sequence_expand',
    'lstm_unit',
    'reduce_sum',
    'reduce_mean',
    'reduce_max',
    'reduce_min',
    'reduce_prod',
    'sequence_first_step',
    'sequence_last_step',
    'dropout',
    'split',
    'ctc_greedy_decoder',
    'edit_distance',
    'l2_normalize',
    'matmul',
    'topk',
    'warpctc',
    'sequence_reshape',
    'transpose',
    'im2sequence',
    'nce',
    'beam_search',
    'row_conv',
    'multiplex',
    'layer_norm',
    'softmax_with_cross_entropy',
    'smooth_l1',
    'one_hot',
    'autoincreased_step_counter',
    'reshape',
    'lod_reset',
    'lrn',
    'pad',
    'label_smooth',
    'roi_pool',
    'dice_loss',
    'image_resize',
    'image_resize_short',
    'resize_bilinear',
    'gather',
    'random_crop',
]


def fc(input,
       size,
       num_flatten_dims=1,
       param_attr=None,
       bias_attr=None,
       use_mkldnn=False,
       act=None,
       is_test=False,
       name=None):
    """
    **Fully Connected Layer**

    The fully connected layer can take multiple tensors as its inputs. It
    creates a variable called weights for each input tensor, which represents
    a fully connected weight matrix from each input unit to each output unit.
    The fully connected layer multiplies each input tensor with its coresponding
    weight to produce an output Tensor. If multiple input tensors are given,
    the results of multiple multiplications will be sumed up. If bias_attr is
    not None, a bias variable will be created and added to the output. Finally,
    if activation is not None, it will be applied to the output as well.

    This process can be formulated as follows:

    .. math::

        Out = Act({\sum_{i=0}^{N-1}X_iW_i + b})

    In the above equation:

    * :math:`N`: Number of the input.
    * :math:`X_i`: The input tensor.
    * :math:`W`: The weights created by this layer.
    * :math:`b`: The bias parameter created by this layer (if needed).
    * :math:`Act`: The activation function.
    * :math:`Out`: The output tensor.

    Args:
        input (Variable|list of Variable): The input tensor(s) of this layer, and the dimension of
            the input tensor(s) is at least 2.
        size(int): The number of output units in this layer.
        num_flatten_dims (int, default 1): The fc layer can accept an input tensor with more than
            two dimensions. If this happens, the multidimensional tensor will first be flattened
            into a 2-dimensional matrix. The parameter `num_flatten_dims` determines how the input
            tensor is flattened: the first `num_flatten_dims` (inclusive, index starts from 1)
            dimensions will be flatten to form the first dimension of the final matrix (height of
            the matrix), and the rest `rank(X) - num_flatten_dims` dimensions are flattened to
            form the second dimension of the final matrix (width of the matrix). For example, suppose
            `X` is a 6-dimensional tensor with a shape [2, 3, 4, 5, 6], and `num_flatten_dims` = 3.
            Then, the flattened matrix will have a shape [2 x 3 x 4, 5 x 6] = [24, 30].
        param_attr (ParamAttr|list of ParamAttr, default None): The parameter attribute for learnable
            parameters/weights of this layer.
        bias_attr (ParamAttr|list of ParamAttr, default None): The parameter attribute for the bias
            of this layer. If it is set to None, no bias will be added to the output units.
        act (str, default None): Activation to be applied to the output of this layer.
        is_test(bool): A flag indicating whether execution is in test phase.
        use_mkldnn(bool): Use mkldnn kernel or not, it is valid only when the mkldnn
            library is installed. Default: False
        name (str, default None): The name of this layer.

    Returns:
        A tensor variable storing the transformation result.

    Raises:
        ValueError: If rank of the input tensor is less than 2.

    Examples:
        .. code-block:: python

          data = fluid.layers.data(
              name="data", shape=[32, 32], dtype="float32")
          fc = fluid.layers.fc(input=data, size=1000, act="tanh")
    """

    helper = LayerHelper("fc", **locals())

    dtype = helper.input_dtype()

    mul_results = []
    for input_var, param_attr in helper.iter_inputs_and_params():
        input_shape = input_var.shape
        param_shape = [
            reduce(lambda a, b: a * b, input_shape[num_flatten_dims:], 1)
        ] + [size]

        w = helper.create_parameter(
            attr=param_attr, shape=param_shape, dtype=dtype, is_bias=False)
        tmp = helper.create_tmp_variable(dtype)
        helper.append_op(
            type="mul",
            inputs={"X": input_var,
                    "Y": w},
            outputs={"Out": tmp},
            attrs={"x_num_col_dims": num_flatten_dims,
                   "y_num_col_dims": 1})
        mul_results.append(tmp)

    if len(mul_results) == 1:
        pre_bias = mul_results[0]
    else:
        pre_bias = helper.create_tmp_variable(dtype)
        helper.append_op(
            type="sum", inputs={"X": mul_results}, outputs={"Out": pre_bias})
    # add bias
    pre_activation = helper.append_bias_op(pre_bias, dim_start=num_flatten_dims)
    # add activation
    return helper.append_activation(pre_activation)


def embedding(input,
              size,
              is_sparse=False,
              is_distributed=False,
              padding_idx=None,
              param_attr=None,
              dtype='float32'):
    """
    **Embedding Layer**

    This layer is used to lookup embeddings of IDs, provided by :attr:`input`, in
    a lookup table. The result of this lookup is the embedding of each ID in the
    :attr:`input`.

    All the input variables are passed in as local variables to the LayerHelper
    constructor.

    Args:
        input(Variable): The tensor variable containing the IDs.
        size(tuple|list): The shape of the look up table parameter. It should
            have two elements which indicate the size of the dictionary of
            embeddings and the size of each embedding vector respectively.
        is_sparse(bool): The flag indicating whether to use sparse update.
        is_distributed (bool): Whether to run lookup table from remote parameter server.
        padding_idx(int|long|None): If :attr:`None`, it makes no effect to lookup.
            Otherwise the given :attr:`padding_idx` indicates padding the output
            with zeros whenever lookup encounters it in :attr:`input`. If
            :math:`padding_idx < 0`, the padding_idx to use in lookup is
            :math:`size[0] + dim`.
        param_attr(ParamAttr): Parameters for this layer
        dtype(np.dtype|core.VarDesc.VarType|str): The type of data : float32, float_16, int etc

    Returns:
        Variable: The tensor variable storing the embeddings of the \
                  supplied inputs.

    Examples:
        .. code-block:: python

          dict_size = len(dataset.ids)
          data = fluid.layers.data(name='ids', shape=[32, 32], dtype='float32')
          fc = fluid.layers.embedding(input=data, size=[dict_size, 16])
    """

    helper = LayerHelper('embedding', **locals())
    w = helper.create_parameter(
        attr=helper.param_attr, shape=size, dtype=dtype, is_bias=False)
    tmp = helper.create_tmp_variable(dtype)
    padding_idx = -1 if padding_idx is None else padding_idx if padding_idx >= 0 else (
        size[0] + padding_idx)
    helper.append_op(
        type='lookup_table',
        inputs={'Ids': input,
                'W': w},
        outputs={'Out': tmp},
        attrs={
            'is_sparse': is_sparse,
            'is_distributed': is_distributed,
            'padding_idx': padding_idx
        })
    return tmp


# TODO(qijun): expose H0 and C0
def dynamic_lstm(input,
                 size,
                 param_attr=None,
                 bias_attr=None,
                 use_peepholes=True,
                 is_reverse=False,
                 gate_activation='sigmoid',
                 cell_activation='tanh',
                 candidate_activation='tanh',
                 dtype='float32',
                 name=None):
    """
    **Dynamic LSTM Layer**

    The defalut implementation is diagonal/peephole connection
    (https://arxiv.org/pdf/1402.1128.pdf), the formula is as follows:

    .. math::

        i_t & = \sigma(W_{ix}x_{t} + W_{ih}h_{t-1} + W_{ic}c_{t-1} + b_i)

        f_t & = \sigma(W_{fx}x_{t} + W_{fh}h_{t-1} + W_{fc}c_{t-1} + b_f)

        \\tilde{c_t} & = act_g(W_{cx}x_t + W_{ch}h_{t-1} + b_c)

        o_t & = \sigma(W_{ox}x_{t} + W_{oh}h_{t-1} + W_{oc}c_t + b_o)

        c_t & = f_t \odot c_{t-1} + i_t \odot \\tilde{c_t}

        h_t & = o_t \odot act_h(c_t)

    where the :math:`W` terms denote weight matrices (e.g. :math:`W_{xi}` is
    the matrix of weights from the input gate to the input), :math:`W_{ic}, \
    W_{fc}, W_{oc}` are diagonal weight matrices for peephole connections. In
    our implementation, we use vectors to reprenset these diagonal weight
    matrices. The :math:`b` terms denote bias vectors (:math:`b_i` is the input
    gate bias vector), :math:`\sigma` is the non-linear activations, such as
    logistic sigmoid function, and :math:`i, f, o` and :math:`c` are the input
    gate, forget gate, output gate, and cell activation vectors, respectively,
    all of which have the same size as the cell output activation vector :math:`h`.

    The :math:`\odot` is the element-wise product of the vectors. :math:`act_g`
    and :math:`act_h` are the cell input and cell output activation functions
    and `tanh` is usually used for them. :math:`\\tilde{c_t}` is also called
    candidate hidden state, which is computed based on the current input and
    the previous hidden state.

    Set `use_peepholes` to `False` to disable peephole connection. The formula
    is omitted here, please refer to the paper
    http://www.bioinf.jku.at/publications/older/2604.pdf for details.

    Note that these :math:`W_{xi}x_{t}, W_{xf}x_{t}, W_{xc}x_{t}, W_{xo}x_{t}`
    operations on the input :math:`x_{t}` are NOT included in this operator.
    Users can choose to use fully-connect layer before LSTM layer.

    Args:
        input(Variable): The input of dynamic_lstm layer, which supports
                         variable-time length input sequence. The underlying
                         tensor in this Variable is a matrix with shape
                         (T X 4D), where T is the total time steps in this
                         mini-batch, D is the hidden size.
        size(int): 4 * hidden size.
        param_attr(ParamAttr|None): The parameter attribute for the learnable
                               hidden-hidden weights.

                               - Weights = {:math:`W_{ch}, W_{ih}, \
                                                W_{fh}, W_{oh}`}
                               - The shape is (D x 4D), where D is the hidden
                                 size.
        bias_attr(ParamAttr|None): The bias attribute for the learnable bias
                              weights, which contains two parts, input-hidden
                              bias weights and peephole connections weights if
                              setting `use_peepholes` to `True`.

                              1. `use_peepholes = False`
                                - Biases = {:math:`b_c, b_i, b_f, b_o`}.
                                - The shape is (1 x 4D).
                              2. `use_peepholes = True`
                                - Biases = { :math:`b_c, b_i, b_f, b_o, W_{ic}, \
                                                 W_{fc}, W_{oc}`}.
                                - The shape is (1 x 7D).
        use_peepholes(bool): Whether to enable diagonal/peephole connections,
                             default `True`.
        is_reverse(bool): Whether to compute reversed LSTM, default `False`.
        gate_activation(str): The activation for input gate, forget gate and
                              output gate. Choices = ["sigmoid", "tanh", "relu",
                              "identity"], default "sigmoid".
        cell_activation(str): The activation for cell output. Choices = ["sigmoid",
                              "tanh", "relu", "identity"], default "tanh".
        candidate_activation(str): The activation for candidate hidden state.
                              Choices = ["sigmoid", "tanh",
                                  "relu", "identity"],
                              default "tanh".
        dtype(str): Data type. Choices = ["float32", "float64"], default "float32".
        name(str|None): A name for this layer(optional). If set None, the layer
                        will be named automatically.

    Returns:
        tuple: The hidden state, and cell state of LSTM. The shape of both \
        is (T x D), and lod is the same with the `input`.

    Examples:
        .. code-block:: python

            hidden_dim = 512
            forward_proj = fluid.layers.fc(input=input_seq, size=hidden_dim * 4,
                                           act=None, bias_attr=None)
            forward, _ = fluid.layers.dynamic_lstm(
                input=forward_proj, size=hidden_dim * 4, use_peepholes=False)
    """

    helper = LayerHelper('lstm', **locals())
    size = size / 4
    weight = helper.create_parameter(
        attr=helper.param_attr, shape=[size, 4 * size], dtype=dtype)
    bias_size = [1, 7 * size]
    if not use_peepholes:
        bias_size[1] = 4 * size
    bias = helper.create_parameter(
        attr=helper.bias_attr, shape=bias_size, dtype=dtype, is_bias=True)

    hidden = helper.create_tmp_variable(dtype)
    cell = helper.create_tmp_variable(dtype)
    batch_gate = helper.create_tmp_variable(dtype)
    batch_cell_pre_act = helper.create_tmp_variable(dtype)

    helper.append_op(
        type='lstm',
        inputs={'Input': input,
                'Weight': weight,
                'Bias': bias},
        outputs={
            'Hidden': hidden,
            'Cell': cell,
            'BatchGate': batch_gate,
            'BatchCellPreAct': batch_cell_pre_act
        },
        attrs={
            'use_peepholes': use_peepholes,
            'is_reverse': is_reverse,
            'gate_activation': gate_activation,
            'cell_activation': cell_activation,
            'candidate_activation': candidate_activation
        })
    return hidden, cell


def dynamic_lstmp(input,
                  size,
                  proj_size,
                  param_attr=None,
                  bias_attr=None,
                  use_peepholes=True,
                  is_reverse=False,
                  gate_activation='sigmoid',
                  cell_activation='tanh',
                  candidate_activation='tanh',
                  proj_activation='tanh',
                  dtype='float32',
                  name=None):
    """
    **Dynamic LSTMP Layer**

    LSTMP (LSTM with recurrent projection) layer has a separate projection
    layer after the LSTM layer, projecting the original hidden state to a
    lower-dimensional one, which is proposed to reduce the number of total
    parameters and furthermore computational complexity for the LSTM,
    espeacially for the case that the size of output units is relative
    large (https://research.google.com/pubs/archive/43905.pdf).

    The formula is as follows:

    .. math::

        i_t & = \sigma(W_{ix}x_{t} + W_{ir}r_{t-1} + W_{ic}c_{t-1} + b_i)

        f_t & = \sigma(W_{fx}x_{t} + W_{fr}r_{t-1} + W_{fc}c_{t-1} + b_f)

        \\tilde{c_t} & = act_g(W_{cx}x_t + W_{cr}r_{t-1} + b_c)

        o_t & = \sigma(W_{ox}x_{t} + W_{or}r_{t-1} + W_{oc}c_t + b_o)

        c_t & = f_t \odot c_{t-1} + i_t \odot \\tilde{c_t}

        h_t & = o_t \odot act_h(c_t)

        r_t & = \overline{act_h}(W_{rh}h_t)

    In the above formula:

    * :math:`W`: Denotes weight matrices (e.g. :math:`W_{xi}` is \
          the matrix of weights from the input gate to the input).
    * :math:`W_{ic}`, :math:`W_{fc}`, :math:`W_{oc}`: Diagonal weight \
          matrices for peephole connections. In our implementation, \
          we use vectors to reprenset these diagonal weight matrices.
    * :math:`b`: Denotes bias vectors (e.g. :math:`b_i` is the input gate \
          bias vector).
    * :math:`\sigma`: The activation, such as logistic sigmoid function.
    * :math:`i, f, o` and :math:`c`: The input gate, forget gate, output \
          gate, and cell activation vectors, respectively, all of which have \
          the same size as the cell output activation vector :math:`h`.
    * :math:`h`: The hidden state.
    * :math:`r`: The recurrent projection of the hidden state.
    * :math:`\\tilde{c_t}`: The candidate hidden state, whose \
          computation is based on the current input and previous hidden state.
    * :math:`\odot`: The element-wise product of the vectors.
    * :math:`act_g` and :math:`act_h`: The cell input and cell output \
          activation functions and `tanh` is usually used for them.
    * :math:`\overline{act_h}`: The activation function for the projection \
          output, usually using `identity` or same as :math:`act_h`.

    Set `use_peepholes` to `False` to disable peephole connection. The formula
    is omitted here, please refer to the paper
    http://www.bioinf.jku.at/publications/older/2604.pdf for details.

    Note that these :math:`W_{xi}x_{t}, W_{xf}x_{t}, W_{xc}x_{t}, W_{xo}x_{t}`
    operations on the input :math:`x_{t}` are NOT included in this operator.
    Users can choose to use fully-connected layer before LSTMP layer.

    Args:
        input(Variable): The input of dynamic_lstmp layer, which supports
                         variable-time length input sequence. The underlying
                         tensor in this Variable is a matrix with shape
                         (T X 4D), where T is the total time steps in this
                         mini-batch, D is the hidden size.
        size(int): 4 * hidden size.
        proj_size(int): The size of projection output.
        param_attr(ParamAttr|None): The parameter attribute for the learnable
                               hidden-hidden weight and projection weight.

                               - Hidden-hidden weight = {:math:`W_{ch}, W_{ih}, \
                                                W_{fh}, W_{oh}`}.
                               - The shape of hidden-hidden weight is (P x 4D),
                                 where P is the projection size and D the hidden
                                 size.
                               - Projection weight = {:math:`W_{rh}`}.
                               - The shape of projection weight is (D x P).
        bias_attr(ParamAttr|None): The bias attribute for the learnable bias
                              weights, which contains two parts, input-hidden
                              bias weights and peephole connections weights if
                              setting `use_peepholes` to `True`.

                              1. `use_peepholes = False`
                                - Biases = {:math:`b_c, b_i, b_f, b_o`}.
                                - The shape is (1 x 4D).
                              2. `use_peepholes = True`
                                - Biases = { :math:`b_c, b_i, b_f, b_o, W_{ic}, \
                                                 W_{fc}, W_{oc}`}.
                                - The shape is (1 x 7D).
        use_peepholes(bool): Whether to enable diagonal/peephole connections,
                             default `True`.
        is_reverse(bool): Whether to compute reversed LSTM, default `False`.
        gate_activation(str): The activation for input gate, forget gate and
                              output gate. Choices = ["sigmoid", "tanh", "relu",
                              "identity"], default "sigmoid".
        cell_activation(str): The activation for cell output. Choices = ["sigmoid",
                              "tanh", "relu", "identity"], default "tanh".
        candidate_activation(str): The activation for candidate hidden state.
                              Choices = ["sigmoid", "tanh",
                                  "relu", "identity"],
                              default "tanh".
        proj_activation(str): The activation for projection output.
                              Choices = ["sigmoid", "tanh",
                                  "relu", "identity"],
                              default "tanh".
        dtype(str): Data type. Choices = ["float32", "float64"], default "float32".
        name(str|None): A name for this layer(optional). If set None, the layer
                        will be named automatically.

    Returns:
        tuple: The projection of hidden state, and cell state of LSTMP. The \
               shape of projection is (T x P), for the cell state which is \
               (T x D), and both LoD is the same with the `input`.

    Examples:
        .. code-block:: python

            hidden_dim, proj_dim = 512, 256
            fc_out = fluid.layers.fc(input=input_seq, size=hidden_dim * 4,
                                     act=None, bias_attr=None)
            proj_out, _ = fluid.layers.dynamic_lstmp(input=fc_out,
                                                     size=hidden_dim * 4,
                                                     proj_size=proj_dim,
                                                     use_peepholes=False,
                                                     is_reverse=True,
                                                     cell_activation="tanh",
                                                     proj_activation="tanh")
    """

    helper = LayerHelper('lstmp', **locals())
    size = size / 4
    weight = helper.create_parameter(
        attr=helper.param_attr, shape=[proj_size, 4 * size], dtype=dtype)
    proj_weight = helper.create_parameter(
        attr=helper.param_attr, shape=[size, proj_size], dtype=dtype)
    bias_size = [1, 7 * size]
    if not use_peepholes:
        bias_size[1] = 4 * size
    bias = helper.create_parameter(
        attr=helper.bias_attr, shape=bias_size, dtype=dtype, is_bias=True)

    projection = helper.create_tmp_variable(dtype)
    cell = helper.create_tmp_variable(dtype)
    ordered_proj0 = helper.create_tmp_variable(dtype)
    batch_hidden = helper.create_tmp_variable(dtype)
    batch_gate = helper.create_tmp_variable(dtype)
    batch_cell_pre_act = helper.create_tmp_variable(dtype)

    helper.append_op(
        type='lstmp',
        inputs={
            'Input': input,
            'Weight': weight,
            'ProjWeight': proj_weight,
            'Bias': bias
        },
        outputs={
            'Projection': projection,
            'Cell': cell,
            'OrderedP0': ordered_proj0,
            'BatchHidden': batch_hidden,
            'BatchGate': batch_gate,
            'BatchCellPreAct': batch_cell_pre_act
        },
        attrs={
            'use_peepholes': use_peepholes,
            'is_reverse': is_reverse,
            'gate_activation': gate_activation,
            'cell_activation': cell_activation,
            'candidate_activation': candidate_activation,
            'proj_activation': proj_activation
        })
    return projection, cell


def dynamic_gru(input,
                size,
                param_attr=None,
                bias_attr=None,
                is_reverse=False,
                gate_activation='sigmoid',
                candidate_activation='tanh',
                h_0=None):
    """
    **Dynamic GRU Layer**

    Refer to `Empirical Evaluation of Gated Recurrent Neural Networks on
    Sequence Modeling <https://arxiv.org/abs/1412.3555>`_

    The formula is as follows:

    .. math::

        u_t & = act_g(W_{ux}x_{t} + W_{uh}h_{t-1} + b_u)

        r_t & = act_g(W_{rx}x_{t} + W_{rh}h_{t-1} + b_r)

        \\tilde{h_t} & = act_c(W_{cx}x_{t} + W_{ch}(r_t \odot h_{t-1}) + b_c)

        h_t & = (1-u_t) \odot h_{t-1} + u_t \odot \\tilde{h_t}

    The :math:`\odot` is the element-wise product of the vectors. :math:`act_g`
    is the update gate and reset gate activation function and :math:`sigmoid`
    is usually used for it. :math:`act_c` is the activation function for
    candidate hidden state and :math:`tanh` is usually used for it.

    Note that these :math:`W_{ux}x_{t}, W_{rx}x_{t}, W_{cx}x_{t}` operations on
    the input :math:`x_{t}` are NOT included in this operator. Users can choose
    to use fully-connect layer before GRU layer.

    Args:
        input(Variable): The input of dynamic_gru layer, which supports
            variable-time length input sequence. The underlying tensor in this
            Variable is a matrix with shape :math:`(T \\times 3D)`, where
            :math:`T` is the total time steps in this mini-batch, :math:`D`
            is the hidden size.
        size(int): The dimension of the gru cell.
        param_attr(ParamAttr|None): The parameter attribute for the learnable
            hidden-hidden weight matrix. Note:

            - The shape of the weight matrix is :math:`(T \\times 3D)`, where
              :math:`D` is the hidden size.
            - All elements in the weight matrix can be divided into two parts.
              The first part are weights of the update gate and reset gate with
              shape :math:`(D \\times 2D)`, and the second part are weights for
              candidate hidden state with shape :math:`(D \\times D)`.
        bias_attr(ParamAttr): The parameter attribute for learnable the
            hidden-hidden bias.
        is_reverse(bool): Whether to compute reversed GRU, default
            :attr:`False`.
        gate_activation(str): The activation for update gate and reset gate.
            Choices = ["sigmoid", "tanh", "relu", "identity"], default "sigmoid".
        candidate_activation(str): The activation for candidate hidden state.
            Choices = ["sigmoid", "tanh", "relu", "identity"], default "tanh".
        h_0 (Variable): The hidden output of the first time step.

    Returns:
        Variable: The hidden state of GRU. The shape is :math:`(T \\times D)`, \
            and lod is the same with the input.

    Examples:
        .. code-block:: python

            hidden_dim = 512
            x = fluid.layers.fc(input=data, size=hidden_dim * 3)
            hidden = fluid.layers.dynamic_gru(input=x, dim=hidden_dim)
    """

    helper = LayerHelper('gru', **locals())
    dtype = helper.input_dtype()

    weight = helper.create_parameter(
        attr=helper.param_attr, shape=[size, 3 * size], dtype=dtype)
    bias = helper.create_parameter(
        attr=helper.bias_attr, shape=[1, 3 * size], dtype=dtype, is_bias=True)
    inputs = {'Input': input, 'Weight': weight, 'Bias': bias}
    if h_0 != None:
        assert h_0.shape == (
            size, size), 'The shape of h0 should be(%d, %d)' % (size, size)
        inputs['h0'] = h_0

    hidden = helper.create_tmp_variable(dtype)
    batch_gate = helper.create_tmp_variable(dtype)
    batch_reset_hidden_prev = helper.create_tmp_variable(dtype)
    batch_hidden = helper.create_tmp_variable(dtype)

    helper.append_op(
        type='gru',
        inputs=inputs,
        outputs={
            'Hidden': hidden,
            'BatchGate': batch_gate,
            'BatchResetHiddenPrev': batch_reset_hidden_prev,
            'BatchHidden': batch_hidden
        },
        attrs={
            'is_reverse': is_reverse,
            'gate_activation': gate_activation,
            'activation': candidate_activation
        })
    return hidden


def gru_unit(input,
             hidden,
             size,
             param_attr=None,
             bias_attr=None,
             activation='tanh',
             gate_activation='sigmoid'):
    """
    GRU unit layer. The equation of a gru step is:

        .. math::
            u_t & = actGate(xu_{t} + W_u h_{t-1} + b_u)

            r_t & = actGate(xr_{t} + W_r h_{t-1} + b_r)

            m_t & = actNode(xm_t + W_c dot(r_t, h_{t-1}) + b_m)

            h_t & = dot((1-u_t), m_t) + dot(u_t, h_{t-1})

    The inputs of gru unit includes :math:`z_t`, :math:`h_{t-1}`. In terms
    of the equation above, the :math:`z_t` is split into 3 parts -
    :math:`xu_t`, :math:`xr_t` and :math:`xm_t`. This means that in order to
    implement a full GRU unit operator for an input, a fully
    connected layer has to be applied, such that :math:`z_t = W_{fc}x_t`.

    The terms :math:`u_t` and :math:`r_t` represent the update and reset gates
    of the GRU cell. Unlike LSTM, GRU has one lesser gate. However, there is
    an intermediate candidate hidden output, which is denoted by :math:`m_t`.
    This layer has three outputs :math:`h_t`, :math:`dot(r_t, h_{t-1})`
    and concatenation of :math:`u_t`, :math:`r_t` and :math:`m_t`.

    Args:
        input (Variable): The fc transformed input value of current step.
        hidden (Variable): The hidden value of lstm unit from previous step.
        size (integer): The input dimension value.
        param_attr (ParamAttr): The weight parameters for gru unit. Default: None
        bias_attr (ParamAttr): The bias parameters for gru unit. Default: None
        activation (string): The activation type for cell (actNode).
                             Default: 'tanh'
        gate_activation (string): The activation type for gates (actGate).
                                  Default: 'sigmoid'

    Returns:
        tuple: The hidden value, reset-hidden value and gate values.

    Examples:

        .. code-block:: python

             # assuming we have x_t_data and prev_hidden of size=10
             x_t = fluid.layers.fc(input=x_t_data, size=30)
             hidden_val, r_h_val, gate_val = fluid.layers.gru_unit(input=x_t,
                                                    hidden = prev_hidden)

    """
    activation_dict = dict(
        identity=0,
        sigmoid=1,
        tanh=2,
        relu=3, )
    activation = activation_dict[activation]
    gate_activation = activation_dict[gate_activation]

    helper = LayerHelper('gru_unit', **locals())
    dtype = helper.input_dtype()
    size = size / 3

    # create weight
    weight = helper.create_parameter(
        attr=helper.param_attr, shape=[size, 3 * size], dtype=dtype)

    gate = helper.create_tmp_variable(dtype)
    reset_hidden_pre = helper.create_tmp_variable(dtype)
    updated_hidden = helper.create_tmp_variable(dtype)
    inputs = {'Input': input, 'HiddenPrev': hidden, 'Weight': weight}
    # create bias
    if helper.bias_attr:
        bias_size = [1, 3 * size]
        bias = helper.create_parameter(
            attr=helper.bias_attr, shape=bias_size, dtype=dtype, is_bias=True)
        inputs['Bias'] = bias

    helper.append_op(
        type='gru_unit',
        inputs=inputs,
        outputs={
            'Gate': gate,
            'ResetHiddenPrev': reset_hidden_pre,
            'Hidden': updated_hidden,
        },
        attrs={
            'activation': 2,  # tanh
            'gate_activation': 1,  # sigmoid
        })

    return updated_hidden, reset_hidden_pre, gate


@templatedoc()
def linear_chain_crf(input, label, param_attr=None):
    """
    Linear Chain CRF.

    ${comment}

    Args:
        input(${emission_type}): ${emission_comment}
        label(${label_type}): ${label_comment}
        param_attr(ParamAttr): The attribute of the learnable parameter.

    Returns:
        ${log_likelihood_comment}

    """
    helper = LayerHelper('linear_chain_crf', **locals())
    size = input.shape[1]
    transition = helper.create_parameter(
        attr=helper.param_attr,
        shape=[size + 2, size],
        dtype=helper.input_dtype())
    alpha = helper.create_tmp_variable(dtype=helper.input_dtype())
    emission_exps = helper.create_tmp_variable(dtype=helper.input_dtype())
    transition_exps = helper.create_tmp_variable(dtype=helper.input_dtype())
    log_likelihood = helper.create_tmp_variable(dtype=helper.input_dtype())
    helper.append_op(
        type='linear_chain_crf',
        inputs={"Emission": [input],
                "Transition": transition,
                "Label": label},
        outputs={
            "Alpha": [alpha],
            "EmissionExps": [emission_exps],
            "TransitionExps": transition_exps,
            "LogLikelihood": log_likelihood
        })

    return log_likelihood


@templatedoc()
def crf_decoding(input, param_attr, label=None):
    """
    ${comment}

    Args:
        input(${emission_type}): ${emission_comment}
        param_attr(ParamAttr): The parameter attribute for training.
        label(${label_type}): ${label_comment}

    Returns:
        ${viterbi_path_comment}
    """
    helper = LayerHelper('crf_decoding', **locals())
    transition = helper.get_parameter(param_attr.name)
    viterbi_path = helper.create_tmp_variable(dtype=helper.input_dtype())
    helper.append_op(
        type='crf_decoding',
        inputs={"Emission": [input],
                "Transition": transition,
                "Label": label},
        outputs={"ViterbiPath": [viterbi_path]})

    return viterbi_path


def cos_sim(X, Y):
    """
    This function performs the cosine similarity between two tensors
    X and Y and returns that as the output.

    Args:
        X (Variable): The input X.
        Y (Variable): The input Y.
    
    Returns:
        Variable: the output of cosine(X, Y).
    """
    helper = LayerHelper('cos_sim', **locals())
    out = helper.create_tmp_variable(dtype=X.dtype)
    xnorm = helper.create_tmp_variable(dtype=X.dtype)
    ynorm = helper.create_tmp_variable(dtype=X.dtype)
    helper.append_op(
        type='cos_sim',
        inputs={'X': [X],
                'Y': [Y]},
        outputs={'Out': [out],
                 'XNorm': [xnorm],
                 'YNorm': [ynorm]})
    return out


def dropout(x, dropout_prob, is_test=False, seed=None, name=None):
    """
    Computes dropout.

    Drop or keep each element of `x` independently. Dropout is a regularization
    technique for reducing overfitting by preventing neuron co-adaption during
    training. The dropout operator randomly set (according to the given dropout
    probability) the outputs of some units to zero, while others are remain
    unchanged.

    Args:
        x (Variable): The input tensor.
         dropout_prob (float): Probability of setting units to zero.
        is_test (bool): A flag indicating whether it is in test phrase or not.
        seed (int): A Python integer used to create random seeds. If this
                    parameter is set to None, a random seed is used.
                    NOTE: If an integer seed is given, always the same output
                    units will be dropped. DO NOT use a fixed seed in training.
        name (str|None): A name for this layer(optional). If set None, the layer
                         will be named automatically.

    Returns:
        Variable: A tensor variable.

    Examples:
        .. code-block:: python

          x = fluid.layers.data(name="data", shape=[32, 32], dtype="float32")
          droped = fluid.layers.dropout(input=x, dropout_rate=0.5)
    """

    helper = LayerHelper('dropout', **locals())
    out = helper.create_tmp_variable(dtype=x.dtype)
    mask = helper.create_tmp_variable(dtype=x.dtype, stop_gradient=True)
    helper.append_op(
        type='dropout',
        inputs={'X': [x]},
        outputs={'Out': [out],
                 'Mask': [mask]},
        attrs={
            'dropout_prob': dropout_prob,
            'is_test': is_test,
            'fix_seed': seed is not None,
            'seed': seed if seed is not None else 0
        })
    return out


def cross_entropy(input, label, soft_label=False):
    """
    **Cross Entropy Layer**

    This layer computes the cross entropy between `input` and `label`. It
    supports both standard cross-entropy and soft-label cross-entropy loss
    computation.

    1) One-hot cross-entropy:
        `soft_label = False`, `Label[i, 0]` indicates the class index for sample i:

        .. math::

            Y[i] = -\log(X[i, Label[i]])

    2) Soft-label cross-entropy:
        `soft_label = True`, `Label[i, j]` indicates the soft label of class j
        for sample i:

        .. math::

            Y[i] = \sum_j{-Label[i, j] * log(X[i, j])}

       Please make sure that in this case the summation of each row of `label`
       equals one.

    3) One-hot cross-entropy with vecterized `label`:
         As a special case of 2), when each row of 'label' has only one
         non-zero element which is equal to 1, soft-label cross-entropy degenerates
         to a one-hot cross-entropy with one-hot label representation.

    Args:
        input (Variable|list):  a 2-D tensor with shape [N x D], where N is the
                                batch size and D is the number of classes. This
                                input is a probability computed by the previous
                                operator, which is almost always the result of
                                a softmax operator.
        label (Variable|list): the ground truth which is a 2-D tensor. When
                               `soft_label` is set to `False`, `label` is a
                               tensor<int64> with shape [N x 1]. When
                               `soft_label` is set to `True`, `label` is a
                               tensor<float/double> with shape [N x D].
        soft_label (bool): a flag indicating whether to
                                           interpretate the given labels as soft
                                           labels, default `False`.

    Returns:
         A 2-D tensor with shape [N x 1], the cross entropy loss.

    Raises:
        `ValueError`: 1) the 1st dimension of `input` and `label` are not equal.
                      2) when `soft_label == True`, and the 2nd dimension of
                         `input` and `label` are not equal.
                      3) when `soft_label == False`, and the 2nd dimension of
                         `label` is not 1.

    Examples:
        .. code-block:: python

          predict = fluid.layers.fc(input=net, size=classdim, act='softmax')
          cost = fluid.layers.cross_entropy(input=predict, label=label)
    """
    helper = LayerHelper('cross_entropy', **locals())
    out = helper.create_tmp_variable(dtype=input.dtype)
    helper.append_op(
        type='cross_entropy',
        inputs={'X': [input],
                'Label': [label]},
        outputs={'Y': [out]},
        attrs={"soft_label": soft_label})
    return out


def square_error_cost(input, label):
    """
    **Square error cost layer**

    This layer accepts input predictions and target label and returns the
    squared error cost.

    For predictions, :math:`X`, and target labels, :math:`Y`, the equation is:

    .. math::

        Out = (X - Y)^2

    In the above equation:

        * :math:`X`: Input predictions, a tensor.
        * :math:`Y`: Input labels, a tensor.
        * :math:`Out`: Output value, same shape with :math:`X`.

    Args:
        input (Variable): Input tensor, has predictions.
        label (Variable): Label tensor, has target labels.

    Returns:
        Variable: The tensor variable storing the element-wise squared error \
                  difference of input and label.

    Examples:
        .. code-block:: python

          y = layers.data(name='y', shape=[1], dtype='float32')
          y_predict = layers.data(name='y_predict', shape=[1], dtype='float32')
          cost = layers.square_error_cost(input=y_predict, label=y)

    """
    helper = LayerHelper('square_error_cost', **locals())
    minus_out = helper.create_tmp_variable(dtype=input.dtype)
    helper.append_op(
        type='elementwise_sub',
        inputs={'X': [input],
                'Y': [label]},
        outputs={'Out': [minus_out]})

    square_out = helper.create_tmp_variable(dtype=input.dtype)
    helper.append_op(
        type='square', inputs={'X': [minus_out]},
        outputs={'Out': [square_out]})
    return square_out


@templatedoc()
def chunk_eval(input,
               label,
               chunk_scheme,
               num_chunk_types,
               excluded_chunk_types=None):
    """
    This function computes and outputs the precision, recall and
    F1-score of chunk detection.

    Args:
        input (Variable): prediction output of the network.
        label (Variable): label of the test data set.
        chunk_scheme (str): ${chunk_scheme_comment}
        num_chunk_types (int): ${num_chunk_types_comment}
        excluded_chunk_types (list): ${excluded_chunk_types_comment}
    
    Returns:
        tuple: tuple containing: (precision, recall, f1_score,
               num_infer_chunks, num_label_chunks,
               num_correct_chunks)
    """
    helper = LayerHelper("chunk_eval", **locals())

    # prepare output
    precision = helper.create_tmp_variable(dtype="float32")
    recall = helper.create_tmp_variable(dtype="float32")
    f1_score = helper.create_tmp_variable(dtype="float32")
    num_infer_chunks = helper.create_tmp_variable(dtype="int64")
    num_label_chunks = helper.create_tmp_variable(dtype="int64")
    num_correct_chunks = helper.create_tmp_variable(dtype="int64")

    helper.append_op(
        type="chunk_eval",
        inputs={"Inference": [input],
                "Label": [label]},
        outputs={
            "Precision": [precision],
            "Recall": [recall],
            "F1-Score": [f1_score],
            "NumInferChunks": [num_infer_chunks],
            "NumLabelChunks": [num_label_chunks],
            "NumCorrectChunks": [num_correct_chunks]
        },
        attrs={
            "num_chunk_types": num_chunk_types,
            "chunk_scheme": chunk_scheme,
            "excluded_chunk_types": excluded_chunk_types or []
        })
    return (precision, recall, f1_score, num_infer_chunks, num_label_chunks,
            num_correct_chunks)


@templatedoc()
def sequence_conv(input,
                  num_filters,
                  filter_size=3,
                  filter_stride=1,
                  padding=None,
                  bias_attr=None,
                  param_attr=None,
                  act=None):
    """
    This function creates the op for sequence_conv, using the inputs and
    other convolutional configurations for the filters and stride as given
    in the input parameters to the function.

    Args:
        input (Variable): ${x_comment}
        num_filters (int): number of filters.
        filter_size (int): the filter size (H and W).
        filter_stride (int): stride of the filter.
        padding (bool): if True, add paddings.
        bias_attr (ParamAttr|None): attributes for bias
        param_attr (ParamAttr|None): attributes for parameter
        act (str): the activation type
    
    Returns:
        Variable: output of sequence_conv
    """

    # FIXME(dzh) : want to unify the argument of python layer
    # function. So we ignore some unecessary attributes.
    # such as, padding_trainable, context_start.

    helper = LayerHelper('sequence_conv', **locals())
    dtype = helper.input_dtype()
    filter_shape = [filter_size * input.shape[1], num_filters]
    filter_param = helper.create_parameter(
        attr=helper.param_attr, shape=filter_shape, dtype=dtype)
    pre_bias = helper.create_tmp_variable(dtype)

    helper.append_op(
        type='sequence_conv',
        inputs={
            'X': [input],
            'Filter': [filter_param],
        },
        outputs={"Out": pre_bias},
        attrs={
            'contextStride': filter_stride,
            'contextStart': -int(filter_size / 2),
            'contextLength': filter_size
        })
    pre_act = helper.append_bias_op(pre_bias)
    return helper.append_activation(pre_act)


def sequence_softmax(input, param_attr=None, bias_attr=None, use_cudnn=True):
    helper = LayerHelper('sequence_softmax', **locals())
    dtype = helper.input_dtype()
    softmax_out = helper.create_tmp_variable(dtype)
    helper.append_op(
        type="sequence_softmax",
        inputs={"X": input},
        outputs={"Out": softmax_out},
        attrs={"use_cudnn": use_cudnn})
    return softmax_out


def softmax(input, param_attr=None, bias_attr=None, use_cudnn=True, name=None):
    helper = LayerHelper('softmax', **locals())
    dtype = helper.input_dtype()
    softmax_out = helper.create_tmp_variable(dtype)
    helper.append_op(
        type="softmax",
        inputs={"X": input},
        outputs={"Out": softmax_out},
        attrs={"use_cudnn": use_cudnn})
    return softmax_out


def conv2d(input,
           num_filters,
           filter_size,
           stride=1,
           padding=0,
           dilation=1,
           groups=None,
           param_attr=None,
           bias_attr=None,
           use_cudnn=True,
           use_mkldnn=False,
           act=None,
           name=None):
    """
    **Convlution2D Layer**

    The convolution2D layer calculates the output based on the input, filter
    and strides, paddings, dilations, groups parameters. Input(Input) and
    Output(Output) are in NCHW format. Where N is batch size, C is the number of
    channels, H is the height of the feature, and W is the width of the feature.
    The details of convolution layer, please refer UFLDL's `convolution,
    <http://ufldl.stanford.edu/tutorial/supervised/FeatureExtractionUsingConvolution/>`_ .
    If bias attribution and activation type are provided, bias is added to the
    output of the convolution, and the corresponding activation function is
    applied to the final result.

    For each input :math:`X`, the equation is:

    .. math::

        Out = \sigma (W \\ast X + b)

    In the above equation:

    * :math:`X`: Input value, a tensor with NCHW format.
    * :math:`W`: Filter value, a tensor with MCHW format.
    * :math:`\\ast`: Convolution operation.
    * :math:`b`: Bias value, a 2-D tensor with shape [M, 1].
    * :math:`\\sigma`: Activation function.
    * :math:`Out`: Output value, the shape of :math:`Out` and :math:`X` may be
                   different.

    Example:

        - Input:

          Input shape: :math:`(N, C_{in}, H_{in}, W_{in})`

          Filter shape: :math:`(C_{out}, C_{in}, H_f, W_f)`

        - Output:
          Output shape: :math:`(N, C_{out}, H_{out}, W_{out})`

        Where

        .. math::

            H_{out}&= \\frac{(H_{in} + 2 * paddings[0] - (dilations[0] * (H_f - 1) + 1))}{strides[0]} + 1 \\\\
            W_{out}&= \\frac{(W_{in} + 2 * paddings[1] - (dilations[1] * (W_f - 1) + 1))}{strides[1]} + 1

    Args:
        input (Variable): The input image with [N, C, H, W] format.
            num_filters(int): The number of filter. It is as same as the output
            image channel.
        filter_size (int|tuple|None): The filter size. If filter_size is a tuple,
            it must contain two integers, (filter_size_H, filter_size_W).
            Otherwise, the filter will be a square.
        stride (int|tuple): The stride size. If stride is a tuple, it must
            contain two integers, (stride_H, stride_W). Otherwise, the
            stride_H = stride_W = stride. Default: stride = 1.
        padding (int|tuple): The padding size. If padding is a tuple, it must
            contain two integers, (padding_H, padding_W). Otherwise, the
            padding_H = padding_W = padding. Default: padding = 0.
        dilation (int|tuple): The dilation size. If dilation is a tuple, it must
            contain two integers, (dilation_H, dilation_W). Otherwise, the
            dilation_H = dilation_W = dilation. Default: dilation = 1.
        groups (int): The groups number of the Conv2d Layer. According to grouped
            convolution in Alex Krizhevsky's Deep CNN paper: when group=2,
            the first half of the filters is only connected to the first half
            of the input channels, while the second half of the filters is only
            connected to the second half of the input channels. Default: groups=1
        param_attr (ParamAttr): The parameters to the Conv2d Layer. Default: None
        bias_attr (ParamAttr): Bias parameter for the Conv2d layer. Default: None
        use_cudnn (bool): Use cudnn kernel or not, it is valid only when the cudnn
            library is installed. Default: True
        use_mkldnn (bool): Use mkldnn kernels or not.
        act (str): Activation type. Default: None
        name (str|None): A name for this layer(optional). If set None, the layer
            will be named automatically.

    Returns:
        Variable: The tensor variable storing the convolution and \
                  non-linearity activation result.

    Raises:
        ValueError: If the shapes of input, filter_size, stride, padding and
                    groups mismatch.

    Examples:
        .. code-block:: python

          data = fluid.layers.data(
              name='data', shape=[3, 32, 32], dtype='float32')
          conv2d = fluid.layers.conv2d(
              input=data, num_filters=2, filter_size=3, act="relu")
    """
    if stride is None:
        stride = [1, 1]

    num_channels = input.shape[1]

    l_type = 'conv2d'
    if (num_channels == groups and num_filters % num_channels == 0 and
            not use_cudnn):
        l_type = 'depthwise_conv2d'

    helper = LayerHelper(l_type, **locals())
    dtype = helper.input_dtype()

    if groups is None:
        num_filter_channels = num_channels
    else:
        if num_channels % groups != 0:
            raise ValueError("num_channels must be divisible by groups.")
        num_filter_channels = num_channels / groups

    filter_size = utils.convert_to_list(filter_size, 2, 'filter_size')
    stride = utils.convert_to_list(stride, 2, 'stride')
    padding = utils.convert_to_list(padding, 2, 'padding')
    dilation = utils.convert_to_list(dilation, 2, 'dilation')

    if not isinstance(use_cudnn, bool):
        raise ValueError("use_cudnn should be True or False")

    input_shape = input.shape
    filter_shape = [num_filters, num_filter_channels] + filter_size

    def _get_default_param_initializer():
        std = (2.0 / (filter_size[0]**2 * num_channels))**0.5
        return Normal(0.0, std, 0)

    filter_param = helper.create_parameter(
        attr=helper.param_attr,
        shape=filter_shape,
        dtype=dtype,
        default_initializer=_get_default_param_initializer())

    pre_bias = helper.create_tmp_variable(dtype)

    helper.append_op(
        type=l_type,
        inputs={
            'Input': input,
            'Filter': filter_param,
        },
        outputs={"Output": pre_bias},
        attrs={
            'strides': stride,
            'paddings': padding,
            'dilations': dilation,
            'groups': groups,
            'use_cudnn': use_cudnn,
            'use_mkldnn': use_mkldnn
        })

    pre_act = helper.append_bias_op(pre_bias, dim_start=1, dim_end=2)

    return helper.append_activation(pre_act)


def sequence_pool(input, pool_type):
    """
    This function add the operator for sequence pooling.
    It pools features of all time-steps of each instance, and is applied
    on top of the input using pool_type mentioned in the parameters.

    It supports four pool_type:

    - average: :math:`Out[i] = \\frac{\sum_i X_i}{N}`
    - sum:     :math:`Out[i] = \sum_jX_{ij}`
    - sqrt:    :math:`Out[i] = \\frac{\sum_jX_{ij}}{\sqrt{len(X_i)}}`
    - max:     :math:`Out[i] = max(X_i)`

    .. code-block:: text

       x is a 1-level LoDTensor:
         x.lod = [[0, 2, 5, 7]]
         x.data = [1, 3, 2, 4, 6, 5, 1]
         x.dims = [7, 1]

       then output is a Tensor:
         out.dim = [3, 1]
         with condition len(x.lod[-1]) - 1 == out.dims[0]

       for different pool_type:
         average: out.data = [2, 4, 3], where 2=(1+3)/2, 4=(2+4+6)/3, 3=(5+1)/2
         sum    : out.data = [4, 12, 6], where 4=1+3, 12=2+4+6, 6=5+1
         sqrt   : out.data = [2.82, 6.93, 4.24], where 2.82=(1+3)/sqrt(2),
                    6.93=(2+4+6)/sqrt(3), 4.24=(5+1)/sqrt(2)
         max    : out.data = [3, 6, 5], where 3=max(1,3), 6=max(2,4,6), 5=max(5,1)
         last   : out.data = [3, 6, 1], where 3=last(1,3), 6=last(2,4,6), 1=last(5,1)
         first  : out.data = [1, 2, 5], where 1=first(1,3), 2=first(2,4,6), 5=first(5,1)

    Args:
        input(variable): The input variable which is a LoDTensor.
        pool_type (string): The pooling type of sequence_pool.
            It supports average, sum, sqrt and max.

    Returns:
        The sequence pooling variable which is a Tensor.

    Examples:

        .. code-block:: python

             x = fluid.layers.data(name='x', shape=[7, 1],
                              dtype='float32', lod_level=1)
             avg_x = fluid.layers.sequence_pool(input=x, pool_type='average')
             sum_x = fluid.layers.sequence_pool(input=x, pool_type='sum')
             sqrt_x = fluid.layers.sequence_pool(input=x, pool_type='sqrt')
             max_x = fluid.layers.sequence_pool(input=x, pool_type='max')
             last_x = fluid.layers.sequence_pool(input=x, pool_type='last')
             first_x = fluid.layers.sequence_pool(input=x, pool_type='first')
    """
    helper = LayerHelper('sequence_pool', **locals())
    dtype = helper.input_dtype()
    pool_out = helper.create_tmp_variable(dtype)
    max_index = helper.create_tmp_variable(dtype)

    helper.append_op(
        type="sequence_pool",
        inputs={"X": input},
        outputs={"Out": pool_out,
                 "MaxIndex": max_index},
        attrs={"pooltype": pool_type.upper()})

    # when pool_type is max, variable max_index is initialized,
    # so we stop the gradient explicitly here
    if pool_type == 'max':
        max_index.stop_gradient = True

    return pool_out


def sequence_first_step(input):
    """
    This function gets the first step of sequence.

    .. code-block:: text

       x is a 1-level LoDTensor:
         x.lod = [[0, 2, 5, 7]]
         x.data = [1, 3, 2, 4, 6, 5, 1]
         x.dims = [7, 1]

       then output is a Tensor:
         out.dim = [3, 1]
         with condition len(x.lod[-1]) - 1 == out.dims[0]
         out.data = [1, 2, 5], where 1=first(1,3), 2=first(2,4,6), 5=first(5,1)

    Args:
        input(variable): The input variable which is a LoDTensor.

    Returns:
        The sequence's first step variable which is a Tensor.

    Examples:

        .. code-block:: python

             x = fluid.layers.data(name='x', shape=[7, 1],
                              dtype='float32', lod_level=1)
             x_first_step = fluid.layers.sequence_first_step(input=x)
    """
    return sequence_pool(input=input, pool_type="first")


def sequence_last_step(input):
    """
    This function gets the last step of sequence.

    .. code-block:: text

       x is a 1-level LoDTensor:
         x.lod = [[0, 2, 5, 7]]
         x.data = [1, 3, 2, 4, 6, 5, 1]
         x.dims = [7, 1]

       then output is a Tensor:
         out.dim = [3, 1]
         with condition len(x.lod[-1]) - 1 == out.dims[0]
         out.data = [3, 6, 1], where 3=last(1,3), 6=last(2,4,6), 1=last(5,1)

    Args:
        input(variable): The input variable which is a LoDTensor.

    Returns:
        The sequence's last step variable which is a Tensor.

    Examples:

        .. code-block:: python

             x = fluid.layers.data(name='x', shape=[7, 1],
                              dtype='float32', lod_level=1)
             x_last_step = fluid.layers.sequence_last_step(input=x)
    """
    return sequence_pool(input=input, pool_type="last")


def pool2d(input,
           pool_size=-1,
           pool_type="max",
           pool_stride=1,
           pool_padding=0,
           global_pooling=False,
           use_cudnn=True,
           ceil_mode=False,
           use_mkldnn=False,
           name=None):
    """
    This function adds the operator for pooling in 2 dimensions, using the
    pooling configurations mentioned in input parameters.

    Args:
        input (Variable): ${input_comment}
        pool_size (int): ${ksize_comment}
        pool_type (str): ${pooling_type_comment}
        pool_stride (int): stride of the pooling layer.
        pool_padding (int): padding size.
        global_pooling (bool): ${global_pooling_comment}
        use_cudnn (bool): ${use_cudnn_comment}
        ceil_mode (bool): ${ceil_mode_comment}
        use_mkldnn (bool): ${use_mkldnn_comment}
        name (str): A name for this layer(optional). If set None, the layer
            will be named automatically.
    
    Returns:
        Variable: output of pool2d layer.
    """
    if pool_type not in ["max", "avg"]:
        raise ValueError(
            "Unknown pool_type: '%s'. It can only be 'max' or 'avg'.",
            str(pool_type))

    if global_pooling is False and pool_size == -1:
        raise ValueError(
            "When the global_pooling is False, pool_size must be passed "
            "and be a valid value. Received pool_size: " + str(pool_size))

    pool_size = utils.convert_to_list(pool_size, 2, 'pool_size')
    pool_padding = utils.convert_to_list(pool_padding, 2, 'pool_padding')
    pool_stride = utils.convert_to_list(pool_stride, 2, 'pool_stride')

    if not isinstance(use_cudnn, bool):
        raise ValueError("use_cudnn should be True or False")

    helper = LayerHelper('pool2d', **locals())
    dtype = helper.input_dtype()
    pool_out = helper.create_tmp_variable(dtype)

    helper.append_op(
        type="pool2d",
        inputs={"X": input},
        outputs={"Out": pool_out},
        attrs={
            "pooling_type": pool_type,
            "ksize": pool_size,
            "global_pooling": global_pooling,
            "strides": pool_stride,
            "paddings": pool_padding,
            "use_cudnn": use_cudnn,
            "ceil_mode": ceil_mode,
            "use_mkldnn": use_mkldnn
        })

    return pool_out


def batch_norm(input,
               act=None,
               is_test=False,
               momentum=0.9,
               epsilon=1e-05,
               param_attr=None,
               bias_attr=None,
               data_layout='NCHW',
               in_place=False,
               use_mkldnn=False,
               name=None,
               moving_mean_name=None,
               moving_variance_name=None,
               do_model_average_for_mean_and_var=False):
    """
<<<<<<< HEAD
    **Batch Normalization Layer**

    Can be used as a normalizer function for conv2d and fully_connected operations.
    The required data format for this layer is one of the following:
    1. NHWC `[batch, in_height, in_width, in_channels]`
    2. NCHW `[batch, in_channels, in_height, in_width]`

    Refer to `Batch Normalization: Accelerating Deep Network Training by Reducing Internal Covariate Shift
     <https://arxiv.org/pdf/1502.03167.pdf>`_ for more details.

    :math:`input` is the input features over a mini-batch.

    ..  math::

        \\mu_{\\beta} &\\gets \\frac{1}{m} \\sum_{i=1}^{m} x_i \\qquad &//\\
        \ mini-batch\ mean \\\\
        \\sigma_{\\beta}^{2} &\\gets \\frac{1}{m} \\sum_{i=1}^{m}(x_i - \\
        \\mu_{\\beta})^2 \\qquad &//\ mini-batch\ variance \\\\
        \\hat{x_i} &\\gets \\frac{x_i - \\mu_\\beta} {\\sqrt{\\
        \\sigma_{\\beta}^{2} + \\epsilon}} \\qquad &//\ normalize \\\\
        y_i &\\gets \\gamma \\hat{x_i} + \\beta \\qquad &//\ scale\ and\ shift

    Args:
        input(variable): The input variable which is a LoDTensor.
        act(string, default None): Activation type, linear|relu|prelu|...
        is_test(bool, default False): Used for training or training.
        momentum(float, default 0.9):
        epsilon(float, default 1e-05):
        param_attr(ParamAttr): The parameter attribute for Parameter `scale`.
        bias_attr(ParamAttr): The parameter attribute for Parameter `bias`.
        data_layout(string, default NCHW): NCHW|NHWC
        in_place(bool, default False): Make the input and output of batch norm reuse memory.
        use_mkldnn(bool, Default false): ${use_mkldnn_comment}
        name(string, Default None): A name for this layer(optional). If set None, the layer
            will be named automatically.
        moving_mean_name(string, Default None): The name of moving_mean which store the global Mean.
        moving_variance_name(string, Default None): The name of the moving_variance which store the global Variance.
        do_model_average_for_mean_and_var(bool, Default False):

    Returns:
        The sequence's last step variable which is a Tensor.

    Examples:

        .. code-block:: python

            hidden1 = fluid.layers.fc(input=x, size=200, param_attr='fc1.w')
            hidden2 = fluid.layers.batch_norm(input=hidden1)

=======
    This function helps create an operator to implement
    the BatchNorm layer using the configurations from the input parameters.

    Args:
        input (Variable): the input variable.
        act (str): activation type
        is_test (bool): whether to run batch_norm as test mode.
        momentum (float): momentum
        epsilon (float): epsilon, default 1e-05
        param_attr (ParamAttr|None): attributes for parameter
        bias_attr (ParamAttr|None): attributes for bias
        data_layout (str): data layout, default NCHW
        in_place (bool): if True, do not create tmp variable
        use_mkldnn (bool): ${use_mkldnn_comment}
        name (str): The name of this layer. It is optional.
        moving_mean_name (str): The name of moving mean variable name, optional.
        moving_variance_name (str): The name of moving variance name, optional.
        do_model_average_for_mean_and_var (bool):

    Returns:
        Variable: output of batch_norm layer.
>>>>>>> 88fa9c2e
    """
    helper = LayerHelper('batch_norm', **locals())
    dtype = helper.input_dtype()

    input_shape = input.shape
    if data_layout == 'NCHW':
        channel_num = input_shape[1]
    else:
        if data_layout == 'NHWC':
            channel_num = input_shape[-1]
        else:
            raise ValueError("unsupported data layout:" + data_layout)

    param_shape = [channel_num]

    # create parameter
    scale = helper.create_parameter(
        attr=helper.param_attr,
        shape=param_shape,
        dtype=dtype,
        default_initializer=Constant(1.0))

    bias = helper.create_parameter(
        attr=helper.bias_attr, shape=param_shape, dtype=dtype, is_bias=True)

    mean = helper.create_parameter(
        attr=ParamAttr(
            name=moving_mean_name,
            initializer=Constant(0.0),
            trainable=False,
            do_model_average=do_model_average_for_mean_and_var),
        shape=param_shape,
        dtype=input.dtype)
    mean.stop_gradient = True

    variance = helper.create_parameter(
        attr=ParamAttr(
            name=moving_variance_name,
            initializer=Constant(1.0),
            trainable=False,
            do_model_average=do_model_average_for_mean_and_var),
        shape=param_shape,
        dtype=input.dtype)
    variance.stop_gradient = True

    # create output
    # mean and mean_out share the same memory
    mean_out = mean
    # variance and variance out share the same memory
    variance_out = variance
    saved_mean = helper.create_tmp_variable(dtype=dtype, stop_gradient=True)
    saved_variance = helper.create_tmp_variable(dtype=dtype, stop_gradient=True)

    batch_norm_out = input if in_place else helper.create_tmp_variable(dtype)

    helper.append_op(
        type="batch_norm",
        inputs={
            "X": input,
            "Scale": scale,
            "Bias": bias,
            "Mean": mean,
            "Variance": variance
        },
        outputs={
            "Y": batch_norm_out,
            "MeanOut": mean_out,
            "VarianceOut": variance_out,
            "SavedMean": saved_mean,
            "SavedVariance": saved_variance
        },
        attrs={
            "momentum": momentum,
            "epsilon": epsilon,
            "is_test": is_test,
            "use_mkldnn": use_mkldnn
        })

    return helper.append_activation(batch_norm_out)


def layer_norm(input,
               scale=True,
               shift=True,
               begin_norm_axis=1,
               epsilon=1e-05,
               param_attr=None,
               bias_attr=None,
               act=None,
               name=None):
    """
    **Layer Normalization**

    Assume feature vectors exist on dimensions
    :attr:`begin_norm_axis ... rank(input)` and calculate the moment statistics
    along these dimensions for each feature vector :math:`a` with size
    :math:`H`, then normalize each feature vector using the corresponding
    statistics. After that, apply learnable gain and bias on the normalized
    tensor to scale and shift if :attr:`scale` and :attr:`shift` are set.

    Refer to `Layer Normalization <https://arxiv.org/pdf/1607.06450v1.pdf>`_

    The formula is as follows:

    .. math::

        \\mu & = \\frac{1}{H}\\sum_{i=1}^{H} a_i

        \\sigma & = \\sqrt{\\frac{1}{H}\sum_{i=1}^{H}(a_i - \\mu)^2}

        h & = f(\\frac{g}{\\sigma}(a - \\mu) + b)

    Args:
        input(Variable): The input tensor variable.
        scale(bool): Whether to learn the adaptive gain :math:`g` after
            normalization.
        shift(bool): Whether to learn the adaptive bias :math:`b` after
            normalization.
        begin_norm_axis(bool): The normalization will be performed along
            dimensions from :attr:`begin_norm_axis` to :attr:`rank(input)`.
        epsilon(float): The small value added to the variance to prevent
            division by zero.
        param_attr(ParamAttr|None): The parameter attribute for the learnable
            gain :math:`g`.
        bias_attr(ParamAttr|None): The parameter attribute for the learnable
            bias :math:`b`.
        act(str): Activation to be applied to the output of layer normalizaiton.
        name (str): The name of this layer. It is optional.

    Returns:
        Variable: A tensor variable with the same shape as the input.

    Examples:
        .. code-block:: python

            data = fluid.layers.data(
              name='data', shape=[3, 32, 32], dtype='float32')
            x = fluid.layers.layer_norm(input=data, begin_norm_axis=1)
    """
    helper = LayerHelper('layer_norm', **locals())
    dtype = helper.input_dtype()

    # create intput and parameters
    inputs = {'X': input}
    input_shape = input.shape
    param_shape = [reduce(lambda x, y: x * y, input_shape[begin_norm_axis:])]
    if scale:
        scale = helper.create_parameter(
            attr=helper.param_attr,
            shape=param_shape,
            dtype=dtype,
            default_initializer=Constant(1.0))
        inputs['Scale'] = scale
    if shift:
        assert bias_attr is not False
        bias = helper.create_parameter(
            attr=helper.bias_attr, shape=param_shape, dtype=dtype, is_bias=True)
        inputs['Bias'] = bias

    # create output
    mean_out = helper.create_tmp_variable(dtype=dtype, stop_gradient=True)
    variance_out = helper.create_tmp_variable(dtype=dtype, stop_gradient=True)
    layer_norm_out = helper.create_tmp_variable(dtype)

    helper.append_op(
        type="layer_norm",
        inputs=inputs,
        outputs={
            "Y": layer_norm_out,
            "Mean": mean_out,
            "Variance": variance_out,
        },
        attrs={"epsilon": epsilon,
               "begin_norm_axis": begin_norm_axis})

    return helper.append_activation(layer_norm_out)


def beam_search_decode(ids, scores, name=None):
    """
    ${beam_search_decode}

    Args:
        ids (Variable): ${ids_comment}
        scores (Variable): ${scores_comment}
        name (str): The name of this layer. It is optional.
    
    Returns:
        tuple: a tuple of two output variable: sentence_ids, sentence_scores
    """
    helper = LayerHelper('beam_search_decode', **locals())
    sentence_ids = helper.create_tmp_variable(dtype=ids.dtype)
    sentence_scores = helper.create_tmp_variable(dtype=ids.dtype)

    helper.append_op(
        type="beam_search_decode",
        inputs={"Ids": ids,
                "Scores": scores},
        outputs={
            "SentenceIds": sentence_ids,
            "SentenceScores": sentence_scores
        })

    return sentence_ids, sentence_scores


def conv2d_transpose(input,
                     num_filters,
                     output_size=None,
                     filter_size=None,
                     padding=0,
                     stride=1,
                     dilation=1,
                     groups=None,
                     param_attr=None,
                     bias_attr=None,
                     use_cudnn=True,
                     act=None,
                     name=None):
    """
    **Convlution2D transpose layer**

    The convolution2D transpose layer calculates the output based on the input,
    filter, and dilations, strides, paddings. Input(Input) and output(Output)
    are in NCHW format. Where N is batch size, C is the number of channels,
    H is the height of the feature, and W is the width of the feature.
    Parameters(dilations, strides, paddings) are two elements. These two elements
    represent height and width, respectively. The details of convolution transpose
    layer, please refer to the following explanation and references
    `therein <http://www.matthewzeiler.com/wp-content/uploads/2017/07/cvpr2010.pdf>`_.

    For each input :math:`X`, the equation is:

    .. math::

        Out = W \\ast X

    In the above equation:

    * :math:`X`: Input value, a tensor with NCHW format.
    * :math:`W`: Filter value, a tensor with MCHW format.
    * :math:`\\ast` : Convolution transpose operation.
    * :math:`Out`: Output value, the shape of :math:`Out` and :math:`X` may be
                   different.

    Example:

        - Input:

          Input shape: $(N, C_{in}, H_{in}, W_{in})$

          Filter shape: $(C_{in}, C_{out}, H_f, W_f)$

        - Output:

          Output shape: $(N, C_{out}, H_{out}, W_{out})$

        Where

        .. math::

           H_{out} &= (H_{in} - 1) * strides[0] - 2 * paddings[0] + dilations[0] * (H_f - 1) + 1 \\\\
           W_{out} &= (W_{in} - 1) * strides[1] - 2 * paddings[1] + dilations[1] * (W_f - 1) + 1

    Args:
        input(Variable): The input image with [N, C, H, W] format.
        num_filters(int): The number of the filter. It is as same as the output
            image channel.
        output_size(int|tuple|None): The output image size. If output size is a
            tuple, it must contain two integers, (image_H, image_W). This
            parameter only works when filter_size is None.
        filter_size(int|tuple|None): The filter size. If filter_size is a tuple,
            it must contain two integers, (filter_size_H, filter_size_W).
            Otherwise, the filter will be a square. None if use output size to
            calculate filter_size.
        padding(int|tuple): The padding size. If padding is a tuple, it must
            contain two integers, (padding_H, padding_W). Otherwise, the
            padding_H = padding_W = padding. Default: padding = 0.
        stride(int|tuple): The stride size. If stride is a tuple, it must
            contain two integers, (stride_H, stride_W). Otherwise, the
            stride_H = stride_W = stride. Default: stride = 1.
        dilation(int|tuple): The dilation size. If dilation is a tuple, it must
            contain two integers, (dilation_H, dilation_W). Otherwise, the
            dilation_H = dilation_W = dilation. Default: dilation = 1.
        groups(int): The groups number of the Conv2d transpose layer. Inspired by
            grouped convolution in Alex Krizhevsky's Deep CNN paper, in which
            when group=2, the first half of the filters is only connected to the
            first half of the input channels, while the second half of the
            filters is only connected to the second half of the input channels.
            Default: groups=1
        param_attr(ParamAttr): The parameters to the Conv2d_transpose Layer.
                               Default: None
        bias_attr(ParamAttr): Bias parameter for the Conv2d layer. Default: None
        use_cudnn(bool): Use cudnn kernel or not, it is valid only when the cudnn
            library is installed. Default: True
        act(str): Activation type. Default: None
        name(str|None): A name for this layer(optional). If set None, the layer
            will be named automatically.

    Returns:
        Variable: The tensor variable storing the convolution transpose result.

    Raises:
        ValueError: If the shapes of input, filter_size, stride, padding and
                    groups mismatch.

    Examples:
       .. code-block:: python

          data = fluid.layers.data(
              name='data', shape=[3, 32, 32], dtype='float32')
          conv2d_transpose = fluid.layers.conv2d_transpose(
              input=data, num_filters=2, filter_size=3)
    """
    helper = LayerHelper("conv2d_transpose", **locals())
    if not isinstance(input, Variable):
        raise TypeError("Input of conv2d_transpose must be Variable")
    input_channel = input.shape[1]

    padding = utils.convert_to_list(padding, 2, 'padding')
    stride = utils.convert_to_list(stride, 2, 'stride')
    dilation = utils.convert_to_list(dilation, 2, 'dilation')

    if not isinstance(use_cudnn, bool):
        raise ValueError("use_cudnn should be True or False")

    if filter_size is None:
        if output_size is None:
            raise ValueError("output_size must be set when filter_size is None")
        if isinstance(output_size, int):
            output_size = [output_size, output_size]

        h_in = input.shape[2]
        w_in = input.shape[3]

        filter_size_h = (output_size[0] - (h_in - 1) * stride[0] + 2 *
                         padding[0] - 1) / dilation[0] + 1
        filter_size_w = (output_size[1] - (w_in - 1) * stride[1] + 2 *
                         padding[1] - 1) / dilation[1] + 1
        filter_size = [filter_size_h, filter_size_w]
    else:
        filter_size = utils.convert_to_list(filter_size, 2,
                                            'conv2d_transpose.filter_size')

    groups = 1 if groups is None else groups
    filter_shape = [input_channel, num_filters / groups] + filter_size
    img_filter = helper.create_parameter(
        dtype=input.dtype, shape=filter_shape, attr=helper.param_attr)

    pre_bias = helper.create_tmp_variable(dtype=input.dtype)
    helper.append_op(
        type='conv2d_transpose',
        inputs={'Input': [input],
                'Filter': [img_filter]},
        outputs={'Output': pre_bias},
        attrs={
            'strides': stride,
            'paddings': padding,
            'dilations': dilation,
            'groups': groups,
            'use_cudnn': use_cudnn
        })

    pre_act = helper.append_bias_op(pre_bias, dim_start=1, dim_end=2)
    out = helper.append_activation(pre_act)
    return out


def sequence_expand(x, y, ref_level=-1, name=None):
    """Sequence Expand Layer. This layer will expand the input variable **x**
    according to specified level lod of **y**. Please note that lod level of
    **x** is at most 1 and rank of **x** is at least 2. When rank of **x**
    is greater than 2, then it would be viewed as a 2-D tensor.
    Following examples will explain how sequence_expand works:

    .. code-block:: text

        * Case 1
            x is a LoDTensor:
                x.lod  = [[0,   2,        4]]
                x.data = [[a], [b], [c], [d]]
                x.dims = [4, 1]

            y is a LoDTensor:
                y.lod = [[0,    2,    4],
                         [0, 3, 6, 7, 8]]

            ref_level: 0

            then output is a 1-level LoDTensor:
                out.lod =  [[0,   2,        4,        6,        8]]
                out.data = [[a], [b], [a], [b], [c], [d], [c], [d]]
                out.dims = [8, 1]

        * Case 2
            x is a Tensor:
                x.data = [[a], [b], [c]]
                x.dims = [3, 1]

            y is a LoDTensor:
                y.lod = [[0, 2, 2, 5]]

            ref_level: -1

            then output is a Tensor:
                out.data = [[a], [a], [c], [c], [c]]
                out.dims = [5, 1]
    Args:
        x (Variable): The input variable which is a Tensor or LoDTensor.
        y (Variable): The input variable which is a LoDTensor.
        ref_level (int): Lod level of `y` to be referred by `x`. If set to -1,
                         refer the last level of lod.
        name(str|None): A name for this layer(optional). If set None, the layer
                        will be named automatically.

    Returns:
        Variable: The expanded variable which is a LoDTensor.

    Examples:
        .. code-block:: python

            x = fluid.layers.data(name='x', shape=[10], dtype='float32')
            y = fluid.layers.data(name='y', shape=[10, 20],
                             dtype='float32', lod_level=1)
            out = layers.sequence_expand(x=x, y=y, ref_level=0)
    """
    helper = LayerHelper('sequence_expand', input=x, **locals())
    dtype = helper.input_dtype()
    tmp = helper.create_tmp_variable(dtype)
    helper.append_op(
        type='sequence_expand',
        inputs={'X': x,
                'Y': y},
        outputs={'Out': tmp},
        attrs={'ref_level': ref_level})
    return tmp


def beam_search(pre_ids, ids, scores, beam_size, end_id, level=0):
    '''
    This function implements the beam search algorithm.

    Args:
        pre_ids (Variable): ${pre_ids_comment}
        ids (Variable): ${ids_comment}
        scores (Variable): ${scores_comment}
        beam_size (int): ${beam_size_comment}
        end_id (int): ${end_id_comment}
        level (int): ${level_comment}
    
    Returns:
        tuple: a tuple of beam_search output variables: selected_ids, selected_scores
    '''
    helper = LayerHelper('beam_search', **locals())
    score_type = scores.dtype
    id_type = ids.dtype

    selected_scores = helper.create_tmp_variable(dtype=score_type)
    selected_ids = helper.create_tmp_variable(dtype=id_type)

    helper.append_op(
        type='beam_search',
        inputs={
            'pre_ids': pre_ids,
            'ids': ids,
            'scores': scores,
        },
        outputs={
            'selected_ids': selected_ids,
            'selected_scores': selected_scores,
        },
        attrs={
            # TODO(ChunweiYan) to assure other value support
            'level': level,
            'beam_size': beam_size,
            'end_id': end_id,
        })

    return selected_ids, selected_scores


def lstm_unit(x_t,
              hidden_t_prev,
              cell_t_prev,
              forget_bias=0.0,
              param_attr=None,
              bias_attr=None,
              name=None):
    """Lstm unit layer. The equation of a lstm step is:

        .. math::

            i_t & = \sigma(W_{x_i}x_{t} + W_{h_i}h_{t-1} + b_i)

            f_t & = \sigma(W_{x_f}x_{t} + W_{h_f}h_{t-1} + b_f)

            c_t & = f_tc_{t-1} + i_t tanh (W_{x_c}x_t + W_{h_c}h_{t-1} + b_c)

            o_t & = \sigma(W_{x_o}x_{t} + W_{h_o}h_{t-1} + b_o)

            h_t & = o_t tanh(c_t)

    The inputs of lstm unit include :math:`x_t`, :math:`h_{t-1}` and
    :math:`c_{t-1}`. The 2nd dimensions of :math:`h_{t-1}` and :math:`c_{t-1}`
    should be same. The implementation separates the linear transformation and
    non-linear transformation apart. Here, we take :math:`i_t` as an example.
    The linear transformation is applied by calling a `fc` layer and the
    equation is:

        .. math::

            L_{i_t} = W_{x_i}x_{t} + W_{h_i}h_{t-1} + b_i

    The non-linear transformation is applied by calling `lstm_unit_op` and the
    equation is:

        .. math::

            i_t = \sigma(L_{i_t})

    This layer has two outputs including :math:`h_t` and :math:`o_t`.

    Args:
        x_t (Variable): The input value of current step, a 2-D tensor with shape
            M x N, M for batch size and N for input size.
        hidden_t_prev (Variable): The hidden value of lstm unit, a 2-D tensor
            with shape M x S, M for batch size and S for size of lstm unit.
        cell_t_prev (Variable): The cell value of lstm unit, a 2-D tensor with
            shape M x S, M for batch size and S for size of lstm unit.
        forget_bias (float): The forget bias of lstm unit.
        param_attr (ParamAttr): The attributes of parameter weights, used to set
            initializer, name etc.
        bias_attr (ParamAttr): The attributes of bias weights, if not False,
            bias weights will be created and be set to default value.
        name(str|None): A name for this layer(optional). If set None, the layer
                       will be named automatically.

    Returns:
        tuple: The hidden value and cell value of lstm unit.

    Raises:
        ValueError: The ranks of **x_t**, **hidden_t_prev** and **cell_t_prev**
                    not be 2 or the 1st dimensions of **x_t**, **hidden_t_prev**
                    and **cell_t_prev** not be the same or the 2nd dimensions of
                    **hidden_t_prev** and **cell_t_prev** not be the same.

    Examples:

        .. code-block:: python

             x_t = fluid.layers.fc(input=x_t_data, size=10)
             prev_hidden = fluid.layers.fc(input=prev_hidden_data, size=30)
             prev_cell = fluid.layers.fc(input=prev_cell_data, size=30)
             hidden_value, cell_value = fluid.layers.lstm_unit(x_t=x_t,
                                                    hidden_t_prev=prev_hidden,
                                                    cell_t_prev=prev_cell)
    """
    helper = LayerHelper('lstm_unit', **locals())

    if len(x_t.shape) != 2:
        raise ValueError("Rank of x_t must be 2.")

    if len(hidden_t_prev.shape) != 2:
        raise ValueError("Rank of hidden_t_prev must be 2.")

    if len(cell_t_prev.shape) != 2:
        raise ValueError("Rank of cell_t_prev must be 2.")

    if x_t.shape[0] != hidden_t_prev.shape[0] or x_t.shape[
            0] != cell_t_prev.shape[0]:
        raise ValueError("The 1st dimensions of x_t, hidden_t_prev and "
                         "cell_t_prev must be the same.")

    if hidden_t_prev.shape[1] != cell_t_prev.shape[1]:
        raise ValueError("The 2nd dimensions of hidden_t_prev and "
                         "cell_t_prev must be the same.")

    if bias_attr is None:
        bias_attr = ParamAttr()

    size = cell_t_prev.shape[1]
    concat_out = concat(input=[x_t, hidden_t_prev], axis=1)
    fc_out = fc(input=concat_out,
                size=4 * size,
                param_attr=param_attr,
                bias_attr=bias_attr)
    dtype = x_t.dtype
    c = helper.create_tmp_variable(dtype)
    h = helper.create_tmp_variable(dtype)

    helper.append_op(
        type='lstm_unit',
        inputs={"X": fc_out,
                "C_prev": cell_t_prev},
        outputs={"C": c,
                 "H": h},
        attrs={"forget_bias": forget_bias})

    return h, c


def reduce_sum(input, dim=None, keep_dim=False, name=None):
    """
    Computes the sum of tensor elements over the given dimension.

    Args:
        input (Variable): The input variable which is a Tensor or LoDTensor.
        dim (list|int|None): The dimensions along which the sum is performed. If
            :attr:`None`, sum all elements of :attr:`input` and return a
            Tensor variable with a single element, otherwise must be in the
            range :math:`[-rank(input), rank(input))`. If :math:`dim[i] < 0`,
            the dimension to reduce is :math:`rank + dim[i]`.
        keep_dim (bool|False): Whether to reserve the reduced dimension in the
            output Tensor. The result tensor will have one fewer dimension
            than the :attr:`input` unless :attr:`keep_dim` is true.
        name(str|None): A name for this layer(optional). If set None, the layer
                       will be named automatically.

    Returns:
        Variable: The reduced Tensor variable.

    Examples:
        .. code-block:: python

            # x is a Tensor variable with following elements:
            #    [[0.2, 0.3, 0.5, 0.9]
            #     [0.1, 0.2, 0.6, 0.7]]
            # Each example is followed by the correspending output tensor.
            fluid.layers.reduce_sum(x)  # [3.5]
            fluid.layers.reduce_sum(x, dim=0)  # [0.3, 0.5, 1.1, 1.6]
            fluid.layers.reduce_sum(x, dim=-1)  # [1.9, 1.6]
            fluid.layers.reduce_sum(x, dim=1, keep_dim=True)  # [[1.9], [1.6]]

            # x is a Tensor variable with shape [2, 2, 2] and elements as below:
            #      [[[1, 2], [3, 4]],
            #      [[5, 6], [7, 8]]]
            # Each example is followed by the correspending output tensor.
            fluid.layers.reduce_sum(x, dim=[1, 2]) # [10, 26]
            fluid.layers.reduce_sum(x, dim=[0, 1]) # [16, 20]

    """
    helper = LayerHelper('reduce_sum', **locals())
    out = helper.create_tmp_variable(dtype=helper.input_dtype())
    if dim is not None and not isinstance(dim, list):
        dim = [dim]
    helper.append_op(
        type='reduce_sum',
        inputs={'X': input},
        outputs={'Out': out},
        attrs={
            'dim': dim if dim != None else [0],
            'keep_dim': keep_dim,
            'reduce_all': True if dim == None else False
        })
    return out


def reduce_mean(input, dim=None, keep_dim=False, name=None):
    """
    Computes the mean of tensor elements over the given dimension.

    Args:
        input (Variable): The input variable which is a Tensor or LoDTensor.
        dim (list|int|None): The dimensions along which the mean is computed. If
            :attr:`None`, compute the mean over all elements of :attr:`input`
            and return a Tensor variable with a single element, otherwise
            must be in the range :math:`[-rank(input), rank(input))`. If
            :math:`dim[i] < 0`, the dimension to reduce is :math:`rank + dim[i]`.
        keep_dim (bool): Whether to reserve the reduced dimension in the
            output Tensor. The result tensor will have one fewer dimension
            than the :attr:`input` unless :attr:`keep_dim` is true.
        name(str|None): A name for this layer(optional). If set None, the layer
                       will be named automatically.

    Returns:
        Variable: The reduced Tensor variable.

    Examples:
        .. code-block:: python

            # x is a Tensor variable with following elements:
            #    [[0.2, 0.3, 0.5, 0.9]
            #     [0.1, 0.2, 0.6, 0.7]]
            # Each example is followed by the correspending output tensor.
            fluid.layers.reduce_mean(x)  # [0.4375]
            fluid.layers.reduce_mean(x, dim=0)  # [0.15, 0.25, 0.55, 0.8]
            fluid.layers.reduce_mean(x, dim=-1)  # [0.475, 0.4]
            fluid.layers.reduce_mean(
                x, dim=1, keep_dim=True)  # [[0.475], [0.4]]

            # x is a Tensor variable with shape [2, 2, 2] and elements as below:
            #      [[[1.0, 2.0], [3.0, 4.0]],
            #      [[5.0, 6.0], [7.0, 8.0]]]
            # Each example is followed by the correspending output tensor.
            fluid.layers.reduce_mean(x, dim=[1, 2]) # [2.5, 6.5]
            fluid.layers.reduce_mean(x, dim=[0, 1]) # [4.0, 5.0]
    """
    helper = LayerHelper('reduce_mean', **locals())
    out = helper.create_tmp_variable(dtype=helper.input_dtype())
    if dim is not None and not isinstance(dim, list):
        dim = [dim]
    helper.append_op(
        type='reduce_mean',
        inputs={'X': input},
        outputs={'Out': out},
        attrs={
            'dim': dim if dim != None else [0],
            'keep_dim': keep_dim,
            'reduce_all': True if dim == None else False
        })
    return out


def reduce_max(input, dim=None, keep_dim=False, name=None):
    """
    Computes the maximum of tensor elements over the given dimension.

    Args:
        input (Variable): The input variable which is a Tensor or LoDTensor.
        dim (list|int|None): The dimension along which the maximum is computed.
            If :attr:`None`, compute the maximum over all elements of
            :attr:`input` and return a Tensor variable with a single element,
            otherwise must be in the range :math:`[-rank(input), rank(input))`.
            If :math:`dim[i] < 0`, the dimension to reduce is :math:`rank + dim[i]`.
        keep_dim (bool): Whether to reserve the reduced dimension in the
            output Tensor. The result tensor will have one fewer dimension
            than the :attr:`input` unless :attr:`keep_dim` is true.
        name(str|None): A name for this layer(optional). If set None, the layer
                       will be named automatically.

    Returns:
        Variable: The reduced Tensor variable.

    Examples:
        .. code-block:: python

            # x is a Tensor variable with following elements:
            #    [[0.2, 0.3, 0.5, 0.9]
            #     [0.1, 0.2, 0.6, 0.7]]
            # Each example is followed by the correspending output tensor.
            fluid.layers.reduce_max(x)  # [0.9]
            fluid.layers.reduce_max(x, dim=0)  # [0.2, 0.3, 0.6, 0.9]
            fluid.layers.reduce_max(x, dim=-1)  # [0.9, 0.7]
            fluid.layers.reduce_max(x, dim=1, keep_dim=True)  # [[0.9], [0.7]]

            # x is a Tensor variable with shape [2, 2, 2] and elements as below:
            #      [[[1.0, 2.0], [3.0, 4.0]],
            #      [[5.0, 6.0], [7.0, 8.0]]]
            # Each example is followed by the correspending output tensor.
            fluid.layers.reduce_max(x, dim=[1, 2]) # [4.0, 8.0]
            fluid.layers.reduce_max(x, dim=[0, 1]) # [7.0, 8.0]
    """
    helper = LayerHelper('reduce_max', **locals())
    out = helper.create_tmp_variable(dtype=helper.input_dtype())
    if dim is not None and not isinstance(dim, list):
        dim = [dim]
    helper.append_op(
        type='reduce_max',
        inputs={'X': input},
        outputs={'Out': out},
        attrs={
            'dim': dim if dim != None else [0],
            'keep_dim': keep_dim,
            'reduce_all': True if dim == None else False
        })
    return out


def reduce_min(input, dim=None, keep_dim=False, name=None):
    """
    Computes the minimum of tensor elements over the given dimension.

    Args:
        input (Variable): The input variable which is a Tensor or LoDTensor.
        dim (list|int|None): The dimensions along which the minimum is computed.
            If :attr:`None`, compute the minimum over all elements of
            :attr:`input` and return a Tensor variable with a single element,
            otherwise must be in the range :math:`[-rank(input), rank(input))`.
            If :math:`dim[i] < 0`, the dimension to reduce is :math:`rank + dim[i]`.
        keep_dim (bool): Whether to reserve the reduced dimension in the
            output Tensor. The result tensor will have one fewer dimension
            than the :attr:`input` unless :attr:`keep_dim` is true.
        name(str|None): A name for this layer(optional). If set None, the layer
                       will be named automatically.

    Returns:
        Variable: The reduced Tensor variable.

    Examples:
        .. code-block:: python

            # x is a Tensor variable with following elements:
            #    [[0.2, 0.3, 0.5, 0.9]
            #     [0.1, 0.2, 0.6, 0.7]]
            # Each example is followed by the correspending output tensor.
            fluid.layers.reduce_min(x)  # [0.1]
            fluid.layers.reduce_min(x, dim=0)  # [0.1, 0.2, 0.5, 0.7]
            fluid.layers.reduce_min(x, dim=-1)  # [0.2, 0.1]
            fluid.layers.reduce_min(x, dim=1, keep_dim=True)  # [[0.2], [0.1]]

            # x is a Tensor variable with shape [2, 2, 2] and elements as below:
            #      [[[1.0, 2.0], [3.0, 4.0]],
            #      [[5.0, 6.0], [7.0, 8.0]]]
            # Each example is followed by the correspending output tensor.
            fluid.layers.reduce_min(x, dim=[1, 2]) # [1.0, 5.0]
            fluid.layers.reduce_min(x, dim=[0, 1]) # [1.0, 2.0]
    """
    helper = LayerHelper('reduce_min', **locals())
    out = helper.create_tmp_variable(dtype=helper.input_dtype())
    if dim is not None and not isinstance(dim, list):
        dim = [dim]
    helper.append_op(
        type='reduce_min',
        inputs={'X': input},
        outputs={'Out': out},
        attrs={
            'dim': dim if dim != None else [0],
            'keep_dim': keep_dim,
            'reduce_all': True if dim == None else False
        })
    return out


def reduce_prod(input, dim=None, keep_dim=False, name=None):
    """
    Computes the product of tensor elements over the given dimension.

    Args:
        input (Variable): The input variable which is a Tensor or LoDTensor.
        dim (list|int|None): The dimensions along which the product is performed. If
            :attr:`None`, multipy all elements of :attr:`input` and return a
            Tensor variable with a single element, otherwise must be in the
            range :math:`[-rank(input), rank(input))`. If :math:`dim[i] < 0`,
            the dimension to reduce is :math:`rank + dim[i]`.
        keep_dim (bool|False): Whether to reserve the reduced dimension in the
            output Tensor. The result tensor will have one fewer dimension
            than the :attr:`input` unless :attr:`keep_dim` is true.
        name(str|None): A name for this layer(optional). If set None, the
            layer will be named automatically.

    Returns:
        Variable: The reduced Tensor variable.

    Examples:
        .. code-block:: python

            # x is a Tensor variable with following elements:
            #    [[0.2, 0.3, 0.5, 0.9]
            #     [0.1, 0.2, 0.6, 0.7]]
            # Each example is followed by the correspending output tensor.
            fluid.layers.reduce_prod(x)  # [0.0002268]
            fluid.layers.reduce_prod(x, dim=0)  # [0.02, 0.06, 0.3, 0.63]
            fluid.layers.reduce_prod(x, dim=-1)  # [0.027, 0.0084]
            fluid.layers.reduce_prod(x, dim=1,
                                     keep_dim=True)  # [[0.027], [0.0084]]

            # x is a Tensor variable with shape [2, 2, 2] and elements as below:
            #      [[[1.0, 2.0], [3.0, 4.0]],
            #      [[5.0, 6.0], [7.0, 8.0]]]
            # Each example is followed by the correspending output tensor.
            fluid.layers.reduce_prod(x, dim=[1, 2]) # [24.0, 1680.0]
            fluid.layers.reduce_prod(x, dim=[0, 1]) # [105.0, 384.0]
    """
    helper = LayerHelper('reduce_prod', **locals())
    out = helper.create_tmp_variable(dtype=helper.input_dtype())
    if dim is not None and not isinstance(dim, list):
        dim = [dim]
    helper.append_op(
        type='reduce_prod',
        inputs={'X': input},
        outputs={'Out': out},
        attrs={
            'dim': dim if dim != None else [0],
            'keep_dim': keep_dim,
            'reduce_all': True if dim == None else False
        })
    return out


def split(input, num_or_sections, dim=-1, name=None):
    """
    Split the input tensor into multiple sub-tensors.

    Args:
        input (Variable): The input variable which is a Tensor or LoDTensor.
        num_or_sections (int|list): If :attr:`num_or_sections` is an integer,
            then the integer indicates the number of equal sized sub-tensors
            that the tensor will be divided into. If :attr:`num_or_sections`
            is a list of integers, the length of list indicates the number of
            sub-tensors and the integers indicate the sizes of sub-tensors'
            :attr:`dim` dimension orderly.
        dim (int): The dimension along which to split. If :math:`dim < 0`, the
            dimension to split along is :math:`rank(input) + dim`.
        name(str|None): A name for this layer(optional). If set None, the layer
                       will be named automatically.

    Returns:
        List: The list of segmented tensor variables.

    Examples:
        .. code-block:: python

            # x is a Tensor variable with shape [3, 9, 5]:
            x0, x1, x2 = fluid.layers.split(x, num_or_sections=3, dim=1)
            x0.shape  # [3, 3, 5]
            x1.shape  # [3, 3, 5]
            x2.shape  # [3, 3, 5]
            x0, x1, x2 = fluid.layers.split(
                x, num_or_sections=[2, 3, 4], dim=1)
            x0.shape  # [3, 2, 5]
            x1.shape  # [3, 3, 5]
            x2.shape  # [3, 4, 5]
    """
    helper = LayerHelper('split', **locals())
    input_shape = input.shape
    dim = (len(input_shape) + dim) if dim < 0 else dim
    if isinstance(num_or_sections, int):
        assert num_or_sections > 1, 'num_or_sections must be more than 1.'
        num = num_or_sections
    else:
        assert len(num_or_sections) < input_shape[
            dim], 'len(num_or_sections) must not be more than input.shape[dim].'
        num = len(num_or_sections)
    outs = [
        helper.create_tmp_variable(dtype=helper.input_dtype())
        for i in range(num)
    ]
    helper.append_op(
        type='split',
        inputs={'X': input},
        outputs={'Out': outs},
        attrs={
            'num': num_or_sections if isinstance(num_or_sections, int) else 0,
            'sections': num_or_sections
            if isinstance(num_or_sections, list) else [],
            'axis': dim
        })
    return outs


def l2_normalize(x, axis, epsilon=1e-12, name=None):
    """
    **L2 normalize Layer**

    The l2 normalize layer normalizes `x` along dimension `axis` using an L2
    norm. For a 1-D tensor (`dim` is fixed to 0), this layer computes

    .. math::
    y = \frac{x}{ \sqrt{\sum {x^2} + epsion }}

    For `x` with more dimensions, this layer independently normalizes each 1-D
    slice along dimension `axis`.

    Args:
        x(Variable|list): The input tensor to l2_normalize layer.
        axis(int): The axis on which to apply normalization. If `axis < 0`,
            the dimension to normalization is rank(X) + axis. -1 is the
            last dimension.
        epsilon(float): The epsilon value is used to avoid division by zero,
            the defalut value is 1e-10.
        name(str|None): A name for this layer(optional). If set None, the layer
            will be named automatically.


    Returns:
        Variable: The output tensor variable.

    Examples:
        .. code-block:: python

          data = fluid.layers.data(name="data",
                                   shape=(3, 17, 13),
                                   dtype="float32")
          normed = fluid.layers.l2_normalize(x=data, axis=1)
    """

    if len(x.shape) == 1:
        axis = 0
    helper = LayerHelper("l2_normalize", **locals())

    out = helper.create_tmp_variable(dtype=x.dtype)
    norm = helper.create_tmp_variable(dtype=x.dtype)
    helper.append_op(
        type="norm",
        inputs={"X": x},
        outputs={"Out": out,
                 "Norm": norm},
        attrs={
            "axis": 1 if axis is None else axis,
            "epsilon": epsilon,
        })
    return out


def matmul(x, y, transpose_x=False, transpose_y=False, name=None):
    """
    Applies matrix multiplication to two tensors.

    Currently, the input tensors' rank can be any, but when the rank of any
    inputs is bigger than 3, this two inputs' rank should be equal.

    The actual behavior depends on the shapes of :math:`x`, :math:`y` and the
    flag values of :attr:`transpose_x`, :attr:`transpose_y`. Specifically:

    - If a transpose flag is specified, the last two dimensions of the tensor
      are transposed. If the tensor is rank-1 of shape :math:`[D]`, then for
      :math:`x` it is treated as :math:`[1, D]` in nontransposed form and as
      :math:`[D, 1]` in transposed form, whereas for :math:`y` it is the
      opposite: It is treated as :math:`[D, 1]` in nontransposed form and as
      :math:`[1, D]` in transposed form.

    - After transpose, the two tensors are 2-D or n-D and matrix multiplication
      performs in the following way.

      - If both are 2-D, they are multiplied like conventional matrices.
      - If either is n-D, it is treated as a stack of matrices residing in the
        last two dimensions and a batched matrix multiply supporting broadcast
        applies on the two tensors.

    Also note that if the raw tensor :math:`x` or :math:`y` is rank-1 and
    nontransposed, the prepended or appended dimension :math:`1` will be
    removed after matrix multiplication.

    Args:
        x (Variable): The input variable which is a Tensor or LoDTensor.
        y (Variable): The input variable which is a Tensor or LoDTensor.
        transpose_x (bool): Whether to transpose :math:`x` before multiplication.
        transpose_y (bool): Whether to transpose :math:`y` before multiplication.
        name(str|None): A name for this layer(optional). If set None, the layer
            will be named automatically.

    Returns:
        Variable: The product Tensor variable.

    Examples:
        .. code-block:: python

            # Examples to clarify shapes of the inputs and output
            # x: [B, ..., M, K], y: [B, ..., K, N]
            fluid.layers.matmul(x, y)  # out: [B, ..., M, N]

            # x: [B, M, K], y: [B, K, N]
            fluid.layers.matmul(x, y)  # out: [B, M, N]

            # x: [B, M, K], y: [K, N]
            fluid.layers.matmul(x, y)  # out: [B, M, N]

            # x: [M, K], y: [K, N]
            fluid.layers.matmul(x, y)  # out: [M, N]

            # x: [B, M, K], y: [K]
            fluid.layers.matmul(x, y)  # out: [B, M]

            # x: [K], y: [K]
            fluid.layers.matmul(x, y)  # out: [1]

            # x: [M], y: [N]
            fluid.layers.matmul(x, y, True, True)  # out: [M, N]
    """

    def __check_input(x, y):
        if len(y.shape) > len(x.shape):
            raise ValueError(
                "Invalid inputs for matmul. "
                "x's rank should be always greater than or equal to y'rank.")

        x_shape = list(x.shape)
        y_shape = list(y.shape)
        if len(x_shape) == 1:
            x_shape = [1] + x_shape
        if len(y_shape) == 1:
            y_shape = y_shape + [1]

        # check the inner 2 dimensions
        if transpose_x:
            x_shape[-2], x_shape[-1] = x_shape[-1], x_shape[-2]
        if transpose_y:
            y_shape[-2], y_shape[-1] = y_shape[-1], y_shape[-2]
        if x_shape[-1] != y_shape[-2]:
            raise ValueError("Invalid inputs for matmul.")

        if len(y_shape) > 2:
            for i, dim_x in enumerate(x_shape[:-2]):
                if dim_x != y_shape[i]:
                    raise ValueError("Invalid inputs for matmul.")

    __check_input(x, y)

    helper = LayerHelper('matmul', **locals())
    out = helper.create_tmp_variable(dtype=x.dtype)
    helper.append_op(
        type='matmul',
        inputs={'X': x,
                'Y': y},
        outputs={'Out': out},
        attrs={'transpose_X': transpose_x,
               'transpose_Y': transpose_y})
    return out


def topk(input, k, name=None):
    """
    This operator is used to find values and indices of the k largest entries
    for the last dimension.

    If the input is a vector (rank=1), finds the k largest entries in the vector
    and outputs their values and indices as vectors. Thus values[j] is the j-th
    largest entry in input, and its index is indices[j].

    If the input is a Tensor with higher rank, this operator computes the top k
    entries along the last dimension.

    Args:
        input(Variable): The input variable which can be a vector or Tensor with
            higher rank.
        k(int): An integer value to specify the top k largest elements.
        name(str|None): A name for this layer(optional). If set None, the layer
                       will be named automatically.

    Returns:
        values(Variable): The k largest elements along each last dimensional
            slice.
        indices(Variable): The indices of values within the last dimension of
            input.

    Examples:
        .. code-block:: python

            top5_values, top5_indices = layers.topk(input, k=5)
    """
    shape = input.shape
    if k < 1 and k >= shape[-1]:
        raise ValueError("k must be greater than 0 and less than %d." %
                         (shape[-1]))

    helper = LayerHelper("top_k", **locals())
    values = helper.create_tmp_variable(dtype=input.dtype)
    indices = helper.create_tmp_variable(dtype="int64")
    helper.append_op(
        type="top_k",
        inputs={"X": [input]},
        outputs={"Out": [values],
                 "Indices": [indices]},
        attrs={"k": k})
    values.stop_gradient = True
    indices.stop_gradient = True
    return values, indices


def edit_distance(input, label, normalized=True, ignored_tokens=None,
                  name=None):
    """
    EditDistance operator computes the edit distances between a batch of
    hypothesis strings and their references. Edit distance, also called
    Levenshtein distance, measures how dissimilar two strings are by counting
    the minimum number of operations to transform one string into anthor.
    Here the operations include insertion, deletion, and substitution.

    For example, given hypothesis string A = "kitten" and reference
    B = "sitting", the edit distance is 3 for A will be transformed into B
    at least after two substitutions and one insertion:

    "kitten" -> "sitten" -> "sittin" -> "sitting"

    Input(Hyps) is a LoDTensor consisting of all the hypothesis strings with
    the total number denoted by `batch_size`, and the separation is specified
    by the LoD information. And the `batch_size` reference strings are arranged
    in order in the same way in the LoDTensor Input(Refs).

    Output(Out) contains the `batch_size` results and each stands for the edit
    distance for a pair of strings respectively. If Attr(normalized) is true,
    the edit distance will be divided by the length of reference string.

    Args:
        input(Variable): The indices for hypothesis strings.
        label(Variable): The indices for reference strings.
        normalized(bool): Indicated whether to normalize the edit distance by
                          the length of reference string.
        ignored_tokens(list of int): Tokens that should be removed before
                                     calculating edit distance.
        name (str): The name of this layer. It is optional.

    Returns:
        Variable: sequence-to-sequence edit distance in shape [batch_size, 1].

    Examples:
        .. code-block:: python

            x = fluid.layers.data(name='x', shape=[8], dtype='float32')
            y = fluid.layers.data(name='y', shape=[7], dtype='float32')

            cost = fluid.layers.edit_distance(input=x,label=y)
    """
    helper = LayerHelper("edit_distance", **locals())

    # remove some tokens from input and labels
    if ignored_tokens is not None and len(ignored_tokens) > 0:
        erased_input = helper.create_tmp_variable(dtype="int64")
        erased_label = helper.create_tmp_variable(dtype="int64")

        helper.append_op(
            type="sequence_erase",
            inputs={"X": [input]},
            outputs={"Out": [erased_input]},
            attrs={"tokens": ignored_tokens})
        input = erased_input

        helper.append_op(
            type="sequence_erase",
            inputs={"X": [label]},
            outputs={"Out": [erased_label]},
            attrs={"tokens": ignored_tokens})
        label = erased_label

    # edit distance op
    edit_distance_out = helper.create_tmp_variable(dtype="int64")
    sequence_num = helper.create_tmp_variable(dtype="int64")
    helper.append_op(
        type="edit_distance",
        inputs={"Hyps": [input],
                "Refs": [label]},
        outputs={"Out": [edit_distance_out],
                 "SequenceNum": [sequence_num]},
        attrs={"normalized": normalized})

    return edit_distance_out, sequence_num


def ctc_greedy_decoder(input, blank, name=None):
    """
    This op is used to decode sequences by greedy policy by below steps:
    1. Get the indexes of max value for each row in input. a.k.a.
       numpy.argmax(input, axis=0).
    2. For each sequence in result of step1, merge repeated tokens between two
       blanks and delete all blanks.

    A simple example as below:

    .. code-block:: text

        Given:

        input.data = [[0.6, 0.1, 0.3, 0.1],
                      [0.3, 0.2, 0.4, 0.1],
                      [0.1, 0.5, 0.1, 0.3],
                      [0.5, 0.1, 0.3, 0.1],

                      [0.5, 0.1, 0.3, 0.1],
                      [0.2, 0.2, 0.2, 0.4],
                      [0.2, 0.2, 0.1, 0.5],
                      [0.5, 0.1, 0.3, 0.1]]

        input.lod = [[0, 4, 8]]

        Then:

        output.data = [[2],
                       [1],
                       [3]]

        output.lod = [[0, 2, 3]]

    Args:

        input(Variable): (LoDTensor<float>), the probabilities of
                         variable-length sequences, which is a 2-D Tensor with
                         LoD information. It's shape is [Lp, num_classes + 1],
                         where Lp is the sum of all input sequences' length and
                         num_classes is the true number of classes. (not
                         including the blank label).
        blank(int): the blank label index of Connectionist Temporal
                    Classification (CTC) loss, which is in thehalf-opened
                    interval [0, num_classes + 1).
        name (str): The name of this layer. It is optional.

    Returns:
        Variable: CTC greedy decode result. If all the sequences in result were
        empty, the result LoDTensor will be [-1] with LoD [[0]] and dims [1, 1].

    Examples:
        .. code-block:: python

            x = fluid.layers.data(name='x', shape=[8], dtype='float32')

            cost = fluid.layers.ctc_greedy_decoder(input=x, blank=0)
    """
    helper = LayerHelper("ctc_greedy_decoder", **locals())
    _, topk_indices = topk(input, k=1)

    # ctc align op
    ctc_out = helper.create_tmp_variable(dtype="int64")
    helper.append_op(
        type="ctc_align",
        inputs={"Input": [topk_indices]},
        outputs={"Output": [ctc_out]},
        attrs={"merge_repeated": True,
               "blank": blank})
    return ctc_out


def warpctc(input, label, blank=0, norm_by_times=False):
    """
    An operator integrating the open source Warp-CTC library
    (https://github.com/baidu-research/warp-ctc)
    to compute Connectionist Temporal Classification (CTC) loss.
    It can be aliased as softmax with CTC, since a native softmax activation is
    interated to the Warp-CTC library, to to normlize values for each row of the
    input tensor.

    Args:
        input(Variable): (LodTensor, default: LoDTensor<float>),
            the unscaled probabilities of variable-length sequences,
            which is a 2-D Tensor with LoD information.
            It's shape is [Lp, num_classes + 1], where Lp is the sum of all input
            sequences' length and num_classes is the true number of classes.
            (not including the blank label).
        label(Variable): (LodTensor, default: LoDTensor<int>), the ground truth
            of variable-length sequence, which is a 2-D Tensor with LoD
            information. It is of the shape [Lg, 1], where Lg is th sum of
            all labels' length.
        blank (int): default 0, the blank label index of Connectionist
            Temporal Classification (CTC) loss, which is in the
            half-opened interval [0, num_classes + 1).
        norm_by_times (bool): default false, whether to normalize
            the gradients by the number of time-step, which is also the
            sequence's length. There is no need to normalize the gradients
            if warpctc layer was follewed by a mean_op.

    Returns:
        Variable: The Connectionist Temporal Classification (CTC) loss,
        which is a 2-D Tensor of the shape [batch_size, 1].

    Examples:
        .. code-block:: python
            y = layers.data(
                name='y', shape=[11, 8], dtype='float32', lod_level=1)
            y_predict = layers.data(
                name='y_predict', shape=[11, 1], dtype='float32')
            cost = layers.warpctc(input=y_predict, label=y)

    """
    helper = LayerHelper('warpctc', **locals())
    loss_out = helper.create_tmp_variable(dtype=input.dtype)
    grad_out = helper.create_tmp_variable(dtype=input.dtype)
    helper.append_op(
        type='warpctc',
        inputs={'Logits': [input],
                'Label': [label]},
        outputs={'WarpCTCGrad': [grad_out],
                 'Loss': [loss_out]},
        attrs={'blank': blank,
               'norm_by_times': norm_by_times})
    return loss_out


def sequence_reshape(input, new_dim):
    """
    **Sequence Reshape Layer**

    This layer will rearrange the input sequences. The new dimension is set by
    user. Length of each sequence is computed according to original length,
    original dimension and new dimension. The following example will help to
    illustrate the function of this layer:

    .. code-block:: text

        x is a LoDTensor:
            x.lod  = [[0, 2, 6]]
            x.data = [[1, 2], [3, 4],
                      [5, 6], [7, 8], [9, 10], [11, 12]]
            x.dims = [6, 2]

        set new_dim = 4

        then out is a LoDTensor:
            out.lod  = [[0, 1, 3]]
            out.data = [[1, 2, 3, 4],
                        [5, 6, 7, 8], [9, 10, 11, 12]]
            out.dims = [3, 4]

    Currently, only 1-level LoDTensor is supported and please make sure
    (original length * original dimension) can be divided by new dimension with
    no remainder for each sequence.

    Args:
        input (Variable): (LodTensor, default: LoDTensor<float>), a 2-D LoDTensor
            with shape being [N, M] where M for dimension.
        new_dim (int): New dimension which the input LoDTensor is reshaped to.

    Returns:
        Variable: Reshaped LoDTensor according to new dimension.

    Examples:
        .. code-block:: python

            x = fluid.layers.data(name='x', shape=[5, 20],
                              dtype='float32', lod_level=1)
            x_reshaped = layers.sequence_reshape(input=x, new_dim=10)
    """
    helper = LayerHelper('sequence_reshape', **locals())
    out = helper.create_tmp_variable(helper.input_dtype())
    helper.append_op(
        type='sequence_reshape',
        inputs={'X': [input]},
        outputs={'Out': [out]},
        attrs={'new_dim': new_dim})
    return out


# FIXME(wuyi): let docstring_checker.py understand @autodoc.
# For now, the comments in c++ use types like Tensor, but in python side
# the type is often "Variable", and arguments may vary.
@templatedoc(op_type="nce")
def nce(input,
        label,
        num_total_classes,
        sample_weight=None,
        param_attr=None,
        bias_attr=None,
        num_neg_samples=None):
    """
    ${comment}

    Args:
        input (Variable): input variable.
        label (Variable): label.
        num_total_classes (int):${num_total_classes_comment}
        sample_weight (int): ${sample_weight_comment}
        param_attr (ParamAttr|None): attributes for parameter
        bias_attr (ParamAttr|None): attributes for bias
        num_neg_samples (int): ${num_neg_samples_comment}
    
    Returns:
        Variable: output of nce layer.
    """
    helper = LayerHelper('nce', **locals())
    assert isinstance(input, Variable)
    dim = input.shape[1]
    assert isinstance(label, Variable)
    num_true_class = label.shape[1]
    w = helper.create_parameter(
        attr=helper.param_attr,
        shape=[num_total_classes, dim],
        is_bias=False,
        dtype=input.dtype)
    b = helper.create_parameter(
        attr=helper.bias_attr,
        shape=[num_total_classes, 1],
        is_bias=True,
        dtype=input.dtype)
    cost = helper.create_tmp_variable(dtype=input.dtype)
    sample_logits = helper.create_tmp_variable(dtype=input.dtype)
    sample_labels = helper.create_tmp_variable(dtype=label.dtype)

    if num_neg_samples is None:
        num_neg_samples = 10
    else:
        num_neg_samples = int(num_neg_samples)

    attrs = {
        'num_total_classes': int(num_total_classes),
        'num_neg_samples': num_neg_samples
    }

    helper.append_op(
        type='nce',
        inputs={
            'Input': input,
            'Label': label,
            'Weight': w,
            'Bias': b,
            'SampleWeight': sample_weight if sample_weight is not None else []
        },
        outputs={
            'Cost': cost,
            'SampleLogits': sample_logits,
            'SampleLabels': sample_labels
        },
        attrs=attrs)
    return cost / (num_neg_samples + 1)


def transpose(x, perm, name=None):
    """
    **transpose Layer**

    Permute the dimensions of `input` according to `perm`.

    The `i`-th dimension  of the returned tensor will correspond to the
    perm[i]-th dimension of `input`.

    Args:
        x (Variable): The input Tensor.
        perm (list): A permutation of the dimensions of `input`.
        name (str): The name of this layer. It is optional.

    Returns:
        Variable: A transposed Tensor.

    Examples:
        .. code-block:: python

            x = fluid.layers.data(name='x', shape=[5, 10, 15], dtype='float32')
            x_transposed = layers.transpose(x, perm=[1, 0, 2])
    """

    if len(perm) != len(x.shape):
        raise ValueError(
            "Input(perm) is the permutation of dimensions of Input(input). "
            "It's length shoud be equal to Input(input)'s rank.")
    for idx, dim in enumerate(perm):
        if dim >= len(x.shape):
            raise ValueError(
                "Each element in perm should be less than x's rank. "
                "%d-th element in perm is %d which accesses x's rank %d." %
                (idx, perm[idx], len(x.shape)))

    helper = LayerHelper('transpose', **locals())
    out = helper.create_tmp_variable(x.dtype)
    helper.append_op(
        type='transpose',
        inputs={'X': [x]},
        outputs={'Out': [out]},
        attrs={'axis': perm})
    return out


def im2sequence(input, filter_size=1, stride=1, padding=0, name=None):
    """
    Extracts image patches from the input tensor to form a tensor of shape
    {input.batch_size * output_height * output_width, filter_size_H *
    filter_size_W * input.channels} which is similar with im2col.
    This op use filter / kernel to scan images and convert these images to
    sequences. After expanding, the number of time step are
    output_height * output_width for an image, in which output_height and
    output_width are calculated by below equation:

    .. math::

        output\_size = 1 + \
            (2 * padding + img\_size - block\_size + stride - 1) / stride

    And the dimension of each time step is block_y * block_x * input.channels.

    Args:
        input (Variable): The input should be a tensor in NCHW format.

        filter_size(int|tuple|None): The filter size. If filter_size is a tuple,
            it must contain two integers, (filter_size_H, filter_size_W).
            Otherwise, the filter will be a square.

        stride(int|tuple): The stride size. If stride is a tuple, it must
            contain two integers, (stride_H, stride_W). Otherwise, the
            stride_H = stride_W = stride. Default: stride = 1.

        padding(int|tuple): The padding size. If padding is a tuple, it can
            contain two integers like (padding_H, padding_W) which means
            padding_up = padding_down = padding_H and
            padding_left = padding_right = padding_W. Or it can use
            (padding_up, padding_left, padding_down, padding_right) to indicate
            paddings of four direction. Otherwise, a scalar padding means
            padding_up = padding_down = padding_left = padding_right = padding
            Default: padding = 0.

        name (int): The name of this layer. It is optional.

    Returns:
        output: The output is a LoDTensor with shape
        {input.batch_size * output_height * output_width,
        filter_size_H * filter_size_W * input.channels}.
        If we regard output as a matrix, each row of this matrix is
        a step of a sequence.

    Examples:

    As an example:

        .. code-block:: text

            Given:

            x = [[[[ 6.  2.  1.]
                   [ 8.  3.  5.]
                   [ 0.  2.  6.]]

                  [[ 2.  4.  4.]
                   [ 6.  3.  0.]
                   [ 6.  4.  7.]]]

                 [[[ 6.  7.  1.]
                   [ 5.  7.  9.]
                   [ 2.  4.  8.]]

                  [[ 1.  2.  1.]
                   [ 1.  3.  5.]
                   [ 9.  0.  8.]]]]

            x.dims = {2, 2, 3, 3}

            And:

            filter = [2, 2]
            stride = [1, 1]
            padding = [0, 0]

            Then:

            output.data = [[ 6.  2.  8.  3.  2.  4.  6.  3.]
                           [ 2.  1.  3.  5.  4.  4.  3.  0.]
                           [ 8.  3.  0.  2.  6.  3.  6.  4.]
                           [ 3.  5.  2.  6.  3.  0.  4.  7.]
                           [ 6.  7.  5.  7.  1.  2.  1.  3.]
                           [ 7.  1.  7.  9.  2.  1.  3.  5.]
                           [ 5.  7.  2.  4.  1.  3.  9.  0.]
                           [ 7.  9.  4.  8.  3.  5.  0.  8.]]

            output.dims = {8, 9}

            output.lod = [[0, 4, 8]]

        The simple usage is:

        .. code-block:: python

            output = fluid.layers.im2sequence(
                input=layer, stride=[1, 1], filter_size=[2, 2])

    """

    if isinstance(filter_size, int):
        filter_size = [filter_size, filter_size]
    if isinstance(stride, int):
        stride = [stride, stride]
    if isinstance(padding, int):
        padding = [padding, padding]
    if len(padding) == 2:
        padding.append(padding[0])
        padding.append(padding[1])

    helper = LayerHelper('im2sequence', **locals())
    out = helper.create_tmp_variable(dtype=helper.input_dtype())
    helper.append_op(
        type='im2sequence',
        inputs={'X': input},
        outputs={'Out': out},
        attrs={
            'kernels': filter_size,
            'strides': stride,
            'paddings': padding,
        })
    return out


def row_conv(input, future_context_size, param_attr=None, act=None):
    """Row Conv Operator. This layer will apply lookahead convolution to
    **input**. The input variable should be a 2D LoDTensor with shape [T, D].
    Parameters with shape [future_context_size + 1, D] will be created. The math
    equation of row convolution is as follows:

    .. math::
        Out_{i} = \sum_{j = i} ^ {i + \\tau} X_{j} \odot W_{i - j}

    In the above equation:

    * :math:`Out_{i}`: The i-th row of output variable with shape [1, D].
    * :math:`\\tau`: Future context size.
    * :math:`X_{j}`: The j-th row of input variable with shape [1, D].
    * :math:`W_{i-j}`: The (i-j)-th row of parameters with shape [1, D].

    More details about row_conv please refer to the paper \
    (http://www.cs.cmu.edu/~dyogatam/papers/wang+etal.iclrworkshop2016.pdf) and
    the design document \
    (https://github.com/PaddlePaddle/Paddle/issues/2228#issuecomment-303903645).

    Args:
        input (Variable): Input variable, a 2D LoDTensor with shape [T, D].
        future_context_size (int): Future context size. Please note, the shape
            of convolution kernel is [future_context_size + 1, D].
        param_attr (ParamAttr): Attributes of parameters, including
            name, initializer etc.
        act (str): Non-linear activation to be applied to output variable.

    Returns:
        Variable: The output tensor with same shape as input tensor.

    Examples:
        .. code-block:: python

            x = fluid.layers.data(name='x', shape=[16],
                            dtype='float32', lod_level=1)
            out = fluid.layers.row_conv(input=x, future_context_size=2)
    """
    helper = LayerHelper('row_conv', **locals())
    dtype = helper.input_dtype()
    filter_shape = [future_context_size + 1, input.shape[1]]
    filter_param = helper.create_parameter(
        attr=helper.param_attr, shape=filter_shape, dtype=dtype)
    out = helper.create_tmp_variable(dtype)
    helper.append_op(
        type='row_conv',
        inputs={'X': [input],
                'Filter': [filter_param]},
        outputs={'Out': [out]})
    return helper.append_activation(out)


def multiplex(inputs, index):
    """
    **Multiplex Layer**

    Referring to the given index variable, this layer selects rows from the
    input variables to construct a multiplex variable. Assuming that there are
    :math:`m` input variables and :math:`I_i` represents the i-th input
    variable and :math:`i` is in [0, :math:`m`). All input variables are
    tensors with same shape [:math:`d_0`, :math:`d_1`, ..., :math:`d_R`].
    Please note that rank of the input tensor should be at least 2. Each input
    variable will be treated as a 2-D matrix with shape [:math:`M`, :math:`N`]
    where :math:`M` for :math:`d_0` and :math:`N` for :math:`d_1` * :math:`d_2`
    * ... * :math:`d_R`. Let :math:`I_i[j]` be the j-th row of the i-th input
    variable. The given index variable should be a 2-D tensor with shape
    [:math:`M`, 1]. Let `ID[i]` be the i-th index value of the index variable.
    Then the output variable will be a tensor with shape [:math:`d_0`,
    :math:`d_1`, ..., :math:`d_R`]. If we treat the output tensor as a 2-D
    matrix with shape [:math:`M`, :math:`N`] and let :math:`O[i]` be the i-th
    row of the matrix, then `O[i]` is equal to :math:`I_{ID[i]}[i]`.

    Args:
        inputs (list): A list of variables to gather from. All variables have the
                same shape and the rank is at least 2.
        index (Variable): Tensor<int32>, index variable which is a 2-D tensor
                with shape [M, 1] where M is the batch size.

    Returns:
        Variable: Multiplex variable gathered from input variables.

    Examples:
        .. code-block:: python

            x1 = fluid.layers.data(name='x1', shape=[4], dtype='float32')
            x2 = fluid.layers.data(name='x2', shape=[4], dtype='float32')
            index = fluid.layers.data(name='index', shape=[1], dtype='int32')
            out = fluid.layers.multiplex(inputs=[x1, x2], index=index)
    """
    helper = LayerHelper('multiplex', **locals())

    if not isinstance(inputs, list) and len(inputs) < 2:
        raise ValueError("inputs should be a list object and contains at least "
                         "2 elements.")

    out = helper.create_tmp_variable(inputs[0].dtype)
    helper.append_op(
        type='multiplex',
        inputs={'X': inputs,
                'Ids': index},
        outputs={'Out': [out]})
    return out


def softmax_with_cross_entropy(logits, label, soft_label=False):
    """
    **Softmax With Cross Entropy Operator.**

    Cross entropy loss with softmax is used as the output layer extensively. This
    operator computes the softmax normalized values for each row of the input
    tensor, after which cross-entropy loss is computed. This provides a more
    numerically stable gradient.

    Because this operator performs a softmax on logits internally, it expects
    unscaled logits. This operator should not be used with the output of
    softmax operator since that would produce incorrect results.

    When the attribute soft_label is set false, this operators expects mutually
    exclusive hard labels, each sample in a batch is in exactly one class with a
    probability of 1.0. Each sample in the batch will have a single label.

    The equation is as follows:

    1) Hard label (one-hot label, so every sample has exactly one class)

    .. math::

        loss_j =  -\\text{logit}_{label_j} +
        \\log\\left(\\sum_{i=0}^{K}\\exp(\\text{logit}_i)\\right), j = 1,..., K

    2) Soft label (each sample can have a distribution over all classes)

    .. math::

        loss_j =  -\\sum_{i=0}^{K}\\text{label}_i
        \\left(\\text{logit}_i - \\log\\left(\\sum_{i=0}^{K}
        \\exp(\\text{logit}_i)\\right)\\right), j = 1,...,K

    Args:
        logits (Variable): The unscaled log probabilities, which is a 2-D tensor
            with shape [N x K]. N is the batch_size, and K is the class number.
        label (Variable): The ground truth which is a 2-D tensor. If soft_label
            is set to false, Label is a Tensor<int64> with shape [N x 1]. If
            soft_label is set to true, Label is a Tensor<float/double> with
        soft_label (bool): A flag to indicate whether to interpretate the given
            labels as soft labels. By default, `soft_label` is set to False.
    Returns:
        Variable: The cross entropy loss is a 2-D tensor with shape [N x 1].

    Examples:
        .. code-block:: python

            data = fluid.layers.data(name='data', shape=[128], dtype='float32')
            label = fluid.layers.data(name='label', shape=[1], dtype='int64')
            fc = fluid.layers.fc(input=data, size=100)
            out = fluid.layers.softmax_with_cross_entropy(
                logits=fc, label=label)
    """
    helper = LayerHelper('softmax_with_cross_entropy', **locals())
    softmax = helper.create_tmp_variable(dtype=logits.dtype)
    loss = helper.create_tmp_variable(dtype=logits.dtype)
    helper.append_op(
        type='softmax_with_cross_entropy',
        inputs={'Logits': logits,
                'Label': label},
        outputs={'Softmax': softmax,
                 'Loss': loss},
        attrs={'soft_label': soft_label})
    return loss


def smooth_l1(x, y, inside_weight=None, outside_weight=None, sigma=None):
    """
    **Smooth L1 Loss Operator. **

    This operator computes the smooth L1 loss for X and Y.
    The operator takes the first dimension of X and Y as batch size.
    For each instance, it computes the smooth L1 loss element by element first
    and then sums all the losses. So the shape of Out is [batch_size, 1].

    Args:
        x (Variable): A tensor with rank at least 2. The input value of smooth
            L1 loss op with shape [batch_size, dim1, ..., dimN].
        y (Variable): A tensor with rank at least 2. The target value of smooth
            L1 loss op with same shape as x.
        inside_weight (Variable|None):  A tensor with rank at least 2. This
            input is optional and should have same shape with x. If provided,
            the result of (x - y) will be multiplied by this tensor element by
            element.
        outside_weight (Variable|None): A tensor with rank at least 2. This
            input is optional and should have same shape with x. If provided,
            the out smooth L1 loss will be multiplied by this tensor element
            by element.
        sigma (float|None): Hyper parameter of smooth L1 loss op. A float scalar
            with default value 1.0.
    Returns:
        Variable: A tensor with rank be 2. The output smooth L1 loss with
            shape [batch_size, 1].

    Examples:
        .. code-block:: python

            data = fluid.layers.data(name='data', shape=[128], dtype='float32')
            label = fluid.layers.data(
                name='label', shape=[100], dtype='float32')
            fc = fluid.layers.fc(input=data, size=100)
            out = fluid.layers.smooth_l1(x=fc, y=label)
    """
    helper = LayerHelper('smooth_l1_loss', **locals())
    diff = helper.create_tmp_variable(dtype=x.dtype)
    loss = helper.create_tmp_variable(dtype=x.dtype)
    helper.append_op(
        type='smooth_l1_loss',
        inputs={
            'X': x,
            'Y': y,
            'InsideWeight': inside_weight,
            'OutsideWeight': outside_weight
        },
        outputs={'Diff': diff,
                 'Out': loss},
        attrs={'sigma': sigma})
    return loss


def one_hot(input, depth):
    """
    One Hot Operator. This operator creates the one-hot representations for input
    index values. The following example will help to explain the function of this
    operator.

    Args:
        input(variable):  A Tensor/LodTensor of indices, last dimension must be 1.
        depth(scalar): an interger defining the depth of the one hot dimension.

    Returns:
         The one-hot tensor or LodTensor, same as input.

    Examples:
        .. code-block:: python

        X is a LoDTensor:
          X.lod = [[0, 1, 4]]
          X.shape = [4, 1]
          X.data = [[1], [1], [3], [0]]
        set depth = 4
        Out is a LoDTensor:
          Out.lod = [[0, 1, 4]]
          Out.shape = [4, 4]
          Out.data = [[0., 1., 0., 0.],
                      [0., 1., 0., 0.],
                      [0., 0., 0., 1.],
                      [1., 0., 0., 0.]]
    """
    helper = LayerHelper("one_hot", **locals())
    one_hot_out = helper.create_tmp_variable(dtype='float32')
    helper.append_op(
        type="one_hot",
        inputs={'X': input},
        attrs={'depth': depth},
        outputs={'Out': one_hot_out})
    return one_hot_out


def autoincreased_step_counter(counter_name=None, begin=1, step=1):
    """
    NOTE: The counter will be automatically increased by 1 every mini-batch
    Return the run counter of the main program, which is started with 1.

    Args:
        counter_name(str): The counter name, default is '@STEP_COUNTER@'.
        begin(int): The first value of this counter.
        step(int): The increment step between each execution.

    Returns:
        Variable: The global run counter.
    """
    helper = LayerHelper('global_step_counter')
    if counter_name is None:
        counter_name = '@STEP_COUNTER@'
    counter, is_new_var = helper.create_or_get_global_variable(
        name=counter_name, dtype='int64', shape=[1], persistable=True)
    if is_new_var:
        helper.set_variable_initializer(
            counter, initializer=Constant(
                value=begin - 1, force_cpu=True))
        helper.main_program.global_block().prepend_op(
            type='increment',
            inputs={'X': [counter]},
            outputs={'Out': [counter]},
            attrs={'step': float(step)})
        counter.stop_gradient = True

    return counter


def reshape(x, shape, actual_shape=None, act=None, inplace=True, name=None):
    """
    Gives a new shape to the input Tensor without changing its data.

    The target shape can be given by :attr:`shape` or :attr:`actual_shape`.
    :attr:`shape` is a list of integer while :attr:`actual_shape` is a tensor
    variable. :attr:`actual_shape` has a higher priority than :attr:`shape`
    if it is provided, while :attr:`shape` still should be set correctly to
    gurantee shape inference in compile-time.

    Some tricks exist when specifying the target shape.

    1. -1 means the value of this dimension is inferred from the total element
    number of x and remaining dimensions. Thus one and only one dimension can
    be set -1.

    2. 0 means the actual dimension value is going to be copied from the
    corresponding dimension of x. The indice of 0s in shape can not exceed
    Rank(X).

    Here are some examples to explain it.

    1. Given a 3-D tensor x with a shape [2, 4, 6], and the target shape
    is [6, 8], the reshape operator will transform x into a 2-D tensor with
    shape [6, 8] and leaving x's data unchanged.

    2. Given a 3-D tensor x with a shape [2, 4, 6], and the target shape
    specified is [2, 3, -1, 2], the reshape operator will transform x into a
    4-D tensor with shape [2, 3, 4, 2] and leaving x's data unchanged. In this
    case, one dimension of the target shape is set to -1, the value of this
    dimension is inferred from the total element number of x and remaining
    dimensions.

    3. Given a 3-D tensor x with a shape [2, 4, 6], and the target shape
    is [-1, 0, 3, 2], the reshape operator will transform x into a 4-D tensor
    with shape [2, 4, 3, 2] and leaving x's data unchanged. In this case,
    besides -1, 0 means the actual dimension value is going to be copied from
    the corresponding dimension of x.

    Args:
        x(variable): The input tensor.
        shape(list): The new shape. At most one dimension of the new shape can
                     be -1.
        actual_shape(variable): An optional input. If provided, reshape
                                according to this given shape rather than
                                :attr:`shape` specifying shape. That is to
                                say :attr:`actual_shape` has a higher priority
                                than :attr:`shape`.
        act (str): The non-linear activation to be applied to output variable.
        inplace(bool): If this flag is set true, a new output tensor is created
                       whose data is copied from input x, otherwise the output
                       shares data with input without copying.
        name (str): The name of this layer. It is optional.

    Returns:
        Variable: The output tensor.

    Examples:
        .. code-block:: python

            data = fluid.layers.data(
                name='data', shape=[2, 4, 6], dtype='float32')
            reshaped = fluid.layers.reshape(
                x=data, shape=[-1, 0, 3, 2], act='tanh', inplace=True)
    """

    if not (isinstance(shape, list) or isinstance(shape, tuple)):
        raise ValueError("Input shape must be a python lsit or tuple.")

    # Validate the shape
    unk_dim_idx = -1
    for dim_idx, dim_size in enumerate(shape):
        if dim_size == -1:
            assert unk_dim_idx == -1, (
                "Only one dimension in shape can be unknown.")
            unk_dim_idx = dim_idx
        elif dim_size == 0:
            assert dim_idx < len(x.shape), (
                "The indice of 0s in shape can not exceed Rank(X).")
        else:
            assert dim_size > 0, (
                "Each dimension size given in shape must not be negtive "
                "except one unknown dimension.")

    helper = LayerHelper("reshape", **locals())
    reshaped = helper.create_tmp_variable(dtype=x.dtype)
    helper.append_op(
        type="reshape",
        inputs={"X": x,
                "Shape": actual_shape}
        if isinstance(actual_shape, Variable) else {"X": x},
        attrs={"shape": shape,
               "inplace": inplace},
        outputs={"Out": reshaped})

    return helper.append_activation(reshaped)


def lod_reset(x, y=None, target_lod=None):
    """
    LoD Reset Operator. Set LoD of **x** to a new one specified by **y** or
    **target_lod**. When **y** provided, **y.lod** would be considered as target
    LoD first, otherwise **y.data** would be considered as target LoD. If **y**
    is not provided, target LoD should be specified by **target_lod**.
    If target LoD is specified by **Y.data** or **target_lod**, only one level
    LoD is supported.

    .. code-block:: text

        * Example 1:

            Given a 1-level LoDTensor x:
                x.lod =  [[ 0,     2,                   5      6 ]]
                x.data = [[1.0], [2.0], [3.0], [4.0], [5.0], [6.0]]
                x.dims = [6, 1]

            target_lod: [0, 4, 6]

            then we get a 1-level LoDTensor:
                out.lod =  [[ 0,                   4,            6 ]]
                out.data = [[1.0], [2.0], [3.0], [4.0], [5.0], [6.0]]
                out.dims = [6, 1]

        * Example 2:

            Given a 1-level LoDTensor x:
                x.lod =  [[ 0,     2,                   5      6 ]]
                x.data = [[1.0], [2.0], [3.0], [4.0], [5.0], [6.0]]
                x.dims = [6, 1]

            y is a Tensor:
                y.data = [[0, 2, 6]]
                y.dims = [1, 3]

            then we get a 1-level LoDTensor:
                out.lod =  [[ 0,     2,                          6 ]]
                out.data = [[1.0], [2.0], [3.0], [4.0], [5.0], [6.0]]
                out.dims = [6, 1]

        * Example 3:

            Given a 1-level LoDTensor x:
                x.lod =  [[ 0,      2,                   5     6 ]]
                x.data = [[1.0], [2.0], [3.0], [4.0], [5.0], [6.0]]
                x.dims = [6, 1]

            y is a 2-level LoDTensor:
                y.lod =  [[0, 2, 4], [0, 2, 5, 6]]
                y.data = [[1.1], [2.1], [3.1], [4.1], [5.1], [6.1]]
                y.dims = [6, 1]

            then we get a 2-level LoDTensor:
                out.lod =  [[0, 2, 4], [0, 2, 5, 6]]
                out.data = [[1.0], [2.0], [3.0], [4.0], [5.0], [6.0]]
                out.dims = [6, 1]

    Args:
        x (Variable): Input variable which could be a Tensor or LodTensor.
        y (Variable|None): If provided, output's LoD would be derived from y.
        target_lod (list|tuple|None): One level LoD which should be considered
                                      as target LoD when y not provided.

    Returns:
        Variable: Output variable with LoD specified by this operator.

    Raises:
        ValueError: If y and target_lod are both None.

    Examples:
        .. code-block:: python

            x = layers.data(name='x', shape=[10])
            y = layers.data(name='y', shape=[10, 20], lod_level=2)
            out = layers.lod_reset(x=x, y=y)
    """
    helper = LayerHelper("lod_reset", **locals())
    out = helper.create_tmp_variable(dtype=x.dtype)
    if y is not None:
        helper.append_op(
            type="lod_reset", inputs={'X': x,
                                      'Y': y}, outputs={'Out': out})
    elif target_lod is not None:
        helper.append_op(
            type="lod_reset",
            inputs={'X': x},
            attrs={'target_lod': target_lod},
            outputs={'Out': out})
    else:
        raise ValueError("y and target_lod should not be both None.")

    return out


def lrn(input, n=5, k=1.0, alpha=1e-4, beta=0.75, name=None):
    """
    Local Response Normalization Layer. This layer performs a type of
    "lateral inhibition" by normalizing over local input regions.

    The formula is as follows:

    .. math::

        Output(i, x, y) = Input(i, x, y) / \left(
        k + \alpha \sum\limits^{\min(C, c + n/2)}_{j = \max(0, c - n/2)}
        (Input(j, x, y))^2 \right)^{\beta}

    In the above equation:

    * :math:`n`: The number of channels to sum over.
    * :math:`k`: The offset (avoid being divided by 0).
    * :math:`alpha`: The scaling parameter.
    * :math:`beta`: The exponent parameter.

    Refer to `ImageNet Classification with Deep Convolutional Neural Networks
    <https://papers.nips.cc/paper/4824-imagenet-classification-with-deep-convolutional-neural-networks.pdf>`_

    Args:
        input (Variable): The input tensor of this layer, and the dimension of input tensor must be 4.
        n (int, default 5): The number of channels to sum over.
        k (float, default 1.0): An offset (usually positive to avoid dividing by 0).
        alpha (float, default 1e-4): The scaling parameter.
        beta (float, default 0.75): The exponent.
        name (str, default None): A name for this operation.

    Raises:
        ValueError: If rank of the input tensor is not 4.

    Returns:
        A tensor variable storing the transformation result.

    Examples:
        .. code-block:: python

          data = fluid.layers.data(
              name="data", shape=[3, 112, 112], dtype="float32")
          lrn = fluid.layers.lrn(input=data)
    """
    helper = LayerHelper('lrn', **locals())
    dtype = helper.input_dtype()
    input_shape = input.shape
    dims = len(input_shape)

    if dims != 4:
        raise ValueError(
            "dims of input must be 4(not %d), and it's order must be NCHW" %
            (dims))

    mid_out = helper.create_tmp_variable(dtype=dtype, stop_gradient=True)
    lrn_out = helper.create_tmp_variable(dtype)
    helper.append_op(
        type="lrn",
        inputs={"X": input},
        outputs={
            "Out": lrn_out,
            "MidOut": mid_out,
        },
        attrs={"n": n,
               "k": k,
               "alpha": alpha,
               "beta": beta})

    return lrn_out


def pad(x, paddings, pad_value=0., name=None):
    """
    Pads a tensor with a constant value given by :attr:`pad_value`, and the
    padded width is specified by :attr:`paddings`.

    Specifically, the number of values padded before the contents of :attr:`x`
    in dimension :attr:`i` is indicated by :attr:`paddings[i]`, and the number
    of values padded after the contents of :attr:`x` in dimension :attr:`i` is
    indicated by :attr:`paddings[i+1]`.

    See below for an example.

    .. code-block:: text

        Given:
            x = [[1, 2], [3, 4]]

            paddings = [0, 1, 1, 2]

            pad_value = 0

        Return:

            out = [[0, 1, 2, 0, 0]
                   [0, 3, 4, 0, 0]
                   [0, 0, 0, 0, 0]]

    Args:
        x (Variable): The input tensor variable.
        paddings (list): A list of integers. Its elements specify the padded
                         width before and after for each dimension in turn.
                         The length of :attr:paddings must be
                         :math:`rank(x) \\times 2`.
        pad_value (float): The constant value used to pad.
        name(str|None): A name for this layer(optional). If set None, the layer
                        will be named automatically.

    Returns:
        Variable: The padded tensor variable.

    Examples:
        .. code-block:: python

            # x is a rank 2 tensor variable.
            out = fluid.layers.pad(
                x=x, paddings=[0, 1, 1, 2], pad_value=0.)
    """
    helper = LayerHelper('pad', input=x, **locals())
    dtype = helper.input_dtype()
    out = helper.create_tmp_variable(dtype)
    helper.append_op(
        type='pad',
        inputs={'X': x},
        outputs={'Out': out},
        attrs={'paddings': paddings,
               'pad_value': float(pad_value)})
    return out


def label_smooth(label,
                 prior_dist=None,
                 epsilon=0.1,
                 dtype="float32",
                 name=None):
    """
    Label smoothing is a mechanism to regularize the classifier layer and is
    called label-smoothing regularization (LSR).

    Label smoothing is proposed to encourage the model to be less confident,
    since optimizing the log-likelihood of the correct label directly may
    cause overfitting and reduce the ability of the model to adapt. Label
    smoothing replaces the ground-truth label :math:`y` with the weighted sum
    of itself and some fixed distribution :math:`\mu`. For class :math:`k`,
    i.e.

    .. math::

        \\tilde{y_k} = (1 - \epsilon) * y_k + \epsilon * \mu_k,

    where :math:`1 - \epsilon` and :math:`\epsilon` are the weights
    respectively, and :math:`\\tilde{y}_k` is the smoothed label. Usually
    uniform distribution is used for :math:`\mu`.

    See more details about label smoothing in https://arxiv.org/abs/1512.00567.

    Args:
        label(Variable): The input variable containing the label data. The
                          label data should use one-hot representation.
        prior_dist(Variable): The prior distribution to be used to smooth
                              labels. If not provided, an uniform distribution
                              is used. The shape of :attr:`prior_dist` should
                              be :math:`(1, class\_num)`.
        epsilon(float): The weight used to mix up the original ground-truth
                        distribution and the fixed distribution.
        dtype(np.dtype|core.VarDesc.VarType|str): The type of data : float32,
                                                  float_64, int etc.
        name(str|None): A name for this layer(optional). If set None, the layer
                        will be named automatically.

    Returns:
        Variable: The tensor variable containing the smoothed labels.

    Examples:
        .. code-block:: python

            label = layers.data(name="label", shape=[1], dtype="float32")
            one_hot_label = layers.one_hot(input=label, depth=10)
            smooth_label = layers.label_smooth(
                label=one_hot_label, epsilon=0.1, dtype="float32")
    """
    if epsilon > 1. or epsilon < 0.:
        raise ValueError("The value of epsilon must be between 0 and 1.")
    helper = LayerHelper("label_smooth", **locals())
    label.stop_gradient = True
    smooth_label = helper.create_tmp_variable(dtype)
    helper.append_op(
        type="label_smooth",
        inputs={"X": label,
                "PriorDist": prior_dist} if prior_dist else {"X": label},
        outputs={"Out": smooth_label},
        attrs={"epsilon": float(epsilon)})
    return smooth_label


def roi_pool(input, rois, pooled_height=1, pooled_width=1, spatial_scale=1.0):
    """
    Region of interest pooling (also known as RoI pooling) is to perform
        is to perform max pooling on inputs of nonuniform sizes to obtain
        fixed-size feature maps (e.g. 7*7).
    The operator has three steps:
        1. Dividing each region proposal into equal-sized sections with
           the pooled_width and pooled_height
        2. Finding the largest value in each section
        3. Copying these max values to the output buffer

    Args:
        input (Variable): The input for ROI pooling.
        rois (Variable): ROIs (Regions of Interest) to pool over. It should
                         be a 2-D one level LoTensor of shape [num_rois, 4].
                         The layout is [x1, y1, x2, y2], where (x1, y1)
                         is the top left coordinates, and (x2, y2) is the
                         bottom right coordinates. The num_rois is the
                         total number of ROIs in this batch data.
        pooled_height (integer): The pooled output height. Default: 1
        pooled_width (integer): The pooled output width. Default: 1
        spatial_scale (float): Multiplicative spatial scale factor. To
                               translate ROI coords from their input scale
                               to the scale used when pooling. Default: 1.0

    Returns:
        pool_out (Variable): The output is a 4-D tensor of the shape
                             (num_rois, channels, pooled_h, pooled_w).

    Examples:
        .. code-block:: python

            pool_out = fluid.layers.roi_pool(input=x, rois=rois, 7, 7, 1.0)
    """
    helper = LayerHelper('roi_pool', **locals())
    dtype = helper.input_dtype()
    pool_out = helper.create_tmp_variable(dtype)
    argmaxes = helper.create_tmp_variable(dtype='int32')
    helper.append_op(
        type="roi_pool",
        inputs={"X": input,
                "ROIs": rois},
        outputs={"Out": pool_out,
                 "Argmax": argmaxes},
        attrs={
            "pooled_height": pooled_height,
            "pooled_width": pooled_width,
            "spatial_scale": spatial_scale
        })
    return pool_out


def dice_loss(input, label, epsilon=0.00001):
    """
    Dice loss for comparing the similarity of two batch of data,
    usually is used for binary image segmentation i.e. labels are binary.
    The dice loss can be defined as below equation:

    .. math::

        dice\_loss &= 1 - \\frac{2 * intersection\_area}{total\_area} \\\\
                  &= \\frac{(total\_area - intersection\_area) - intersection\_area}{total\_area} \\\\
                  &= \\frac{(union\_area - intersection\_area)}{total\_area}


    Args:
        input (Variable): The predictions with rank>=2. The first dimension is batch size,
                          and the last dimension is class number.
        label (Variable): The groud truth with the same rank with input. The first dimension
                          is batch size, and the last dimension is 1.
        epsilon (float): The epsilon will be added to the numerator and denominator.
                         If both input and label are empty, it makes sure dice is 1.
                         Default: 0.00001

    Returns:
        dice_loss (Variable): The dice loss with shape [1].

    Examples:
        .. code-block:: python

            predictions = fluid.layers.softmax(x)
            loss = fluid.layers.dice_loss(input=predictions, label=label, 2)
    """
    label = one_hot(label, depth=input.shape[-1])
    reduce_dim = range(1, len(input.shape))
    inse = reduce_sum(input * label, dim=reduce_dim)
    dice_denominator = reduce_sum(
        input, dim=reduce_dim) + reduce_sum(
            label, dim=reduce_dim)
    dice_score = 1 - inse * 2 / (dice_denominator + epsilon)
    return reduce_mean(dice_score)


def image_resize(input,
                 out_shape=None,
                 scale=None,
                 name=None,
                 resample='BILINEAR'):
    """
    Resize a batch of images.

    The input must be a tensor of the shape (num_batches, channels, in_h, in_w), 
    and the resizing only applies on the last two dimensions(hight and width).

    Supporting resample methods:
        'BILINEAR' : Bilinear interpolation

    Args:
        input (Variable): The input tensor of image resize layer,
                          This is a 4-D tensor of the shape
                          (num_batches, channels, in_h, in_w).
        out_shape(list|tuple|Variable|None): Output shape of image resize
                                    layer, the shape is (out_h, out_w).
                                    Default: None
        scale(float|None): The multiplier for the input height or width.
                         At least one of out_shape or scale must be set.
                         And out_shape has a higher priority than scale.
                         Default: None
        name(str|None): A name for this layer(optional). If set None, the layer
                        will be named automatically.
        resample(str): The resample method. It can only be 'BILINEAR' currently.
                       Default: 'BILINEAR'

    Returns:
        out (Variable): The output is a 4-D tensor of the shape
                        (num_batches, channls, out_h, out_w).

    Examples:
        .. code-block:: python

            out = fluid.layers.image_resize(input, out_shape=[12, 12])
    """
    resample_methods = {'BILINEAR': 'bilinear_interp'}
    if resample not in resample_methods:
        raise ValueError(
            "The 'resample' of image_resize can only be 'BILINEAR' currently.")
    if out_shape is None and scale is None:
        raise ValueError("One of out_shape and scale must not be None")
    helper = LayerHelper('bilinear_interp', **locals())
    dtype = helper.input_dtype()

    def _is_list_or_turple_(data):
        return (isinstance(data, list) or isinstance(data, tuple))

    out_h = 0
    out_w = 0
    inputs = {"X": input}
    if out_shape is not None:
        if not (_is_list_or_turple_(out_shape) and
                len(out_shape) == 2) and not isinstance(out_shape, Variable):
            raise ValueError('out_shape should be a list or tuple or variable')
        if _is_list_or_turple_(out_shape):
            out_shape = list(map(int, out_shape))
            out_h = out_shape[0]
            out_w = out_shape[1]
        else:
            inputs['OutSize'] = out_shape
    else:
        out_h = int(input.shape[2] * scale)
        out_w = int(input.shape[3] * scale)

    out = helper.create_tmp_variable(dtype)
    helper.append_op(
        type=resample_methods[resample],
        inputs=inputs,
        outputs={"Out": out},
        attrs={"out_h": out_h,
               "out_w": out_w})
    return out


@templatedoc(op_type="bilinear_interp")
def resize_bilinear(input, out_shape=None, scale=None, name=None):
    """
    ${comment}

    Args:
        input(${x_type}): ${x_comment}.

        out_shape(${out_size_type}): ${out_size_comment}.

        scale(float|None): The multiplier for the input height or width. At
             least one of out_shape or scale must be set. And out_shape has
             a higher priority than scale. Default: None.

        name(str|None): The output variable name.

    Returns:
        ${out_comment}.
    """

    return image_resize(input, out_shape, scale, name, 'BILINEAR')


def image_resize_short(input, out_short_len, resample='BILINEAR'):
    """
    Resize a batch of images. The short edge of input images will be 
    resized to the given 'out_short_len'. The long edge of input images 
    will be resized proportionately to make images' length-width ratio 
    constant.

    Args:
        input (Variable): The input tensor of image resize layer,
                          This is a 4-D tensor of the shape
                          (num_batches, channels, in_h, in_w).
        out_short_len(int): The length of output images' short edge.
        resample (str): resample method, default: BILINEAR.

    Returns:
        out (Variable): The output is a 4-D tensor of the shape
                        (num_batches, channls, out_h, out_w).
    """
    in_shape = input.shape
    if len(in_shape) != 4:
        raise ValueError(
            "The rank of input must be 4 (num_batches, channels, in_h, in_w).")
    hw = in_shape[2:4]
    short_idx = hw.index(min(hw))
    long_idx = 1 - short_idx
    out_shape = list(hw)
    out_shape[short_idx] = out_short_len
    out_shape[long_idx] = int(
        float(out_shape[long_idx]) * (float(out_short_len) / float(hw[
            short_idx])) + 0.5)
    return image_resize(input=input, out_shape=out_shape, resample=resample)


def gather(input, index):
    """
    Output is obtained by gathering entries of the outer-most dimension 
    of X indexed by `index` and concatenate them together.

    .. math::

        Out = X[Index]


    .. code-block:: text


                Given:

                X = [[1, 2],
                     [3, 4],
                     [5, 6]]

                Index = [1, 2]

                Then:

                Out = [[3, 4],
                       [5, 6]]

    Args:
        input (Variable): The source input with rank>=1. 
        index (Variable): The index input with rank=1.

    Returns:
        output (Variable): The output is a tensor with the same rank as input.

    Examples:
        .. code-block:: python

            output = fluid.layers.gather(x, index)
    """
    helper = LayerHelper('gather', **locals())
    dtype = helper.input_dtype()
    out = helper.create_tmp_variable(dtype)
    helper.append_op(
        type="gather",
        inputs={"X": input,
                "Index": index},
        outputs={"Out": out})
    return out


@templatedoc()
def random_crop(x, shape, seed=None):
    """
    ${comment}

    Examples:
        >>> img = fluid.layers.data("img", [3, 256, 256])
        >>> cropped_img = fluid.layers.random_crop(img, shape=[3, 224, 224])

    Args:
        x(${x_type}): ${x_comment}
        shape(${shape_type}): ${shape_comment}
        seed(int|${seed_type}|None): ${seed_comment} By default, the seed will
            get from `random.randint(-65536, 65535)`.

    Returns:
        ${out_comment}

    """
    helper = LayerHelper("random_crop", **locals())
    dtype = helper.input_dtype()
    out = helper.create_tmp_variable(dtype)
    if seed is None:
        seed = random.randint(-65536, 65535)

    if isinstance(seed, int):
        seed_value = seed
        seed = helper.create_tmp_variable(dtype="int64")
        helper.append_op(
            type="fill_constant",
            inputs={},
            outputs={"Out": seed},
            attrs={
                "dtype": seed.dtype,
                "shape": [1],
                "value": float(seed_value),
                "force_cpu": True
            })
    elif not isinstance(seed, Variable):
        raise ValueError("'seed' must be a Variable or an int.")
    seed_out = helper.create_tmp_variable(dtype="int64")
    helper.append_op(
        type="random_crop",
        inputs={"X": input,
                "Seed": seed},
        outputs={"Out": out,
                 "SeedOut": seed_out},
        attrs={"shape": shape})
    return out<|MERGE_RESOLUTION|>--- conflicted
+++ resolved
@@ -1593,7 +1593,6 @@
                moving_variance_name=None,
                do_model_average_for_mean_and_var=False):
     """
-<<<<<<< HEAD
     **Batch Normalization Layer**
 
     Can be used as a normalizer function for conv2d and fully_connected operations.
@@ -1642,30 +1641,6 @@
 
             hidden1 = fluid.layers.fc(input=x, size=200, param_attr='fc1.w')
             hidden2 = fluid.layers.batch_norm(input=hidden1)
-
-=======
-    This function helps create an operator to implement
-    the BatchNorm layer using the configurations from the input parameters.
-
-    Args:
-        input (Variable): the input variable.
-        act (str): activation type
-        is_test (bool): whether to run batch_norm as test mode.
-        momentum (float): momentum
-        epsilon (float): epsilon, default 1e-05
-        param_attr (ParamAttr|None): attributes for parameter
-        bias_attr (ParamAttr|None): attributes for bias
-        data_layout (str): data layout, default NCHW
-        in_place (bool): if True, do not create tmp variable
-        use_mkldnn (bool): ${use_mkldnn_comment}
-        name (str): The name of this layer. It is optional.
-        moving_mean_name (str): The name of moving mean variable name, optional.
-        moving_variance_name (str): The name of moving variance name, optional.
-        do_model_average_for_mean_and_var (bool):
-
-    Returns:
-        Variable: output of batch_norm layer.
->>>>>>> 88fa9c2e
     """
     helper = LayerHelper('batch_norm', **locals())
     dtype = helper.input_dtype()
