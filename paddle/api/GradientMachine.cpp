--- conflicted
+++ resolved
@@ -64,11 +64,10 @@
   return GradientMachine::createFromPaddleModelPtr(confPtr, mode, types);
 }
 
-<<<<<<< HEAD
 void GradientMachine::start() { m->machine->start(); }
 
 void GradientMachine::finish() { m->machine->finish(); }
-=======
+
 void GradientMachine::onPassEnd() { m->machine->onPassEnd(); }
 
 void GradientMachine::prefetch(const Arguments& inArgs) {
@@ -76,7 +75,6 @@
       m->cast<std::vector<paddle::Argument>>(inArgs.getInternalArgumentsPtr());
   m->machine->prefetch(in);
 }
->>>>>>> 87170a7a
 
 void GradientMachine::forward(const Arguments& inArgs,
                               Arguments* outArgs,
