--- conflicted
+++ resolved
@@ -25,12 +25,7 @@
     platform::DeviceContext* context) {
   // Note that cublas follows fortran order, so the order is different from
   // the cblas convention.
-<<<<<<< HEAD
   /*
-=======
-  int lda = (transA == CblasNoTrans) ? K : M;
-  int ldb = (transB == CblasNoTrans) ? N : K;
->>>>>>> 7307b439
   cublasOperation_t cuTransA =
       (transA == CblasNoTrans) ? CUBLAS_OP_N : CUBLAS_OP_T;
   cublasOperation_t cuTransB =
@@ -51,12 +46,7 @@
     const int ldc, platform::DeviceContext* context) {
   // Note that cublas follows fortran order, so the order is different from
   // the cblas convention.
-<<<<<<< HEAD
   /*
-=======
-  lda = (transA == CblasNoTrans) ? K : M;
-  ldb = (transB == CblasNoTrans) ? N : K;
->>>>>>> 7307b439
   cublasOperation_t cuTransA =
       (transA == CblasNoTrans) ? CUBLAS_OP_N : CUBLAS_OP_T;
   cublasOperation_t cuTransB =
