/* Copyright (c) 2016 PaddlePaddle Authors. All Rights Reserve.

   Licensed under the Apache License, Version 2.0 (the "License");
   you may not use this file except in compliance with the License.
   You may obtain a copy of the License at

   http://www.apache.org/licenses/LICENSE-2.0

   Unless required by applicable law or agreed to in writing, software
   distributed under the License is distributed on an "AS IS" BASIS,
   WITHOUT WARRANTIES OR CONDITIONS OF ANY KIND, either express or implied.
   See the License for the specific language governing permissions and
   limitations under the License. */

#include "paddle/operators/rnn/recurrent_op_utils.h"

namespace paddle {
namespace operators {
namespace rnn {

namespace f = paddle::framework;

using Tensor = framework::Tensor;
using LoDTensor = framework::LoDTensor;

void SegmentInputs(const std::vector<Scope*>& step_scopes,
                   const std::vector<std::string>& inlinks,
                   const size_t seq_len, bool infer_shape_mode) {
  PADDLE_ENFORCE(!inlinks.empty(), "no in links are provided.");
  for (size_t i = 0; i < inlinks.size(); ++i) {
    auto input_var = step_scopes[0]->FindVar(inlinks[i]);
    PADDLE_ENFORCE(input_var != nullptr, "input link [%s] is not in scope.",
                   inlinks[i]);

    LoDTensor* input = input_var->GetMutable<LoDTensor>();
    f::DDim dims = input->dims();
    PADDLE_ENFORCE(static_cast<size_t>(dims[0]) == seq_len,
                   "all the inlinks must have same length");
    f::DDim step_dims = slice_ddim(dims, 1, dims.size());
    for (size_t j = 0; j < seq_len; j++) {
      Tensor* step_input =
          step_scopes[j]->NewVar(inlinks[i])->GetMutable<Tensor>();
      if (!infer_shape_mode) {
        // The input of operators of each step is Tensor here.
        // Maybe need to modify Slice function.
        *step_input = input->Slice<float>(j, j + 1);
      }
      step_input->Resize(step_dims);
    }
  }
}

void ConcatOutputs(const std::vector<Scope*>& step_scopes,
                   const std::vector<std::string>& outlinks,
                   const size_t seq_len, bool infer_shape_mode) {
  for (size_t i = 0; i < outlinks.size(); i++) {
    auto output_var = step_scopes[0]->FindVar(outlinks[i]);
    PADDLE_ENFORCE(output_var != nullptr, "output link [%s] is not in scope.",
<<<<<<< HEAD
                   outlinks[i]);
    Tensor* output = output_var->GetMutable<Tensor>();

    if (infer_shape_mode) {
      auto step_scope_var = step_scopes[0]->FindVar(outlinks[i]);
      PADDLE_ENFORCE(step_scope_var != nullptr, "%s not in scope", outlinks[i]);
      f::DDim step_dims = step_scope_var->template GetMutable<Tensor>()->dims();
=======
                   outlinks[i].external);
    LoDTensor* output = output_var->GetMutable<LoDTensor>();

    if (infer_shape_mode) {
      auto step_scope_var = step_scopes[0]->FindVar(outlinks[i].internal);
      PADDLE_ENFORCE(step_scope_var != nullptr, "%s not in scope",
                     outlinks[i].internal);
      f::DDim step_dims =
          step_scope_var->template GetMutable<LoDTensor>()->dims();
>>>>>>> 5b42d2b2
      std::vector<int64_t> dims_vec = vectorize(step_dims);
      dims_vec.insert(dims_vec.begin(), seq_len);
      output->Resize(f::make_ddim(dims_vec));
    } else {
      output->mutable_data<float>(platform::CPUPlace());
      for (size_t j = 0; j < seq_len; j++) {
<<<<<<< HEAD
        Tensor* step_output =
            step_scopes[j]->FindVar(outlinks[i])->GetMutable<Tensor>();
=======
        LoDTensor* step_output = step_scopes[j]
                                     ->FindVar(outlinks[i].internal)
                                     ->GetMutable<LoDTensor>();
>>>>>>> 5b42d2b2
        // TODO(luotao02) data type and platform::DeviceContext() should set
        // correctly
        (output->Slice<float>(j, j + 1))
            .CopyFrom<float>(*step_output, platform::CPUPlace());
      }
    }
  }
}

void LinkMemories(const std::vector<Scope*>& scopes,
                  const std::vector<rnn::MemoryAttr>& memories,
                  const size_t step_id, const int offset,
                  bool infer_shape_mode) {
  PADDLE_ENFORCE_LT(step_id, scopes.size(),
                    "step [%d] is out of range of step scopes' size [%d]",
                    step_id, scopes.size());
  PADDLE_ENFORCE_GE(static_cast<int>(step_id) + offset, 0,
                    "offset [%d] must be large than -[%d]", offset, step_id);
  PADDLE_ENFORCE_LT(
      step_id + offset, scopes.size(),
      "offset [%d] is out of range, it must be less than (%d - %d)", offset,
      scopes.size(), step_id);
  auto scope = scopes[step_id];
  auto linked_scope = scopes[step_id + offset];
  for (auto& attr : memories) {
    auto mem = scope->FindVar(attr.pre_var)->GetMutable<LoDTensor>();
    auto linked_mem = linked_scope->FindVar(attr.var)->GetMutable<LoDTensor>();
    if (infer_shape_mode) {
      mem->Resize(linked_mem->dims());
    } else {
      mem->ShareDataWith<float>(*linked_mem);
    }
  }
}

void InitArgument(const ArgumentName& name, Argument* arg,
                  const framework::OperatorBase& op) {
  arg->step_scopes = op.Output(name.step_scopes);

  arg->inlinks = op.Inputs(name.inlinks);

  arg->outlinks = op.Outputs(name.outlinks);

  auto boot_memories = op.Inputs(name.boot_memories);

  // attributes
  auto memories = op.Attr<std::vector<std::string>>(name.memories);
  auto pre_memories = op.Attr<std::vector<std::string>>(name.pre_memories);

  PADDLE_ENFORCE(memories.size() == boot_memories.size(),
                 "the size of memories, boot_memories don't match:%d,%d",
                 memories.size(), boot_memories.size());
  PADDLE_ENFORCE(pre_memories.size() == boot_memories.size(),
                 "the size of pre_memories, boot_memories don't match:%d,%d",
                 pre_memories.size(), boot_memories.size());
  PADDLE_ENFORCE(memories.size() > 0, "more than 1 memories should be set");

  for (size_t i = 0; i < memories.size(); ++i) {
    rnn::MemoryAttr mem_attr;
    mem_attr.var = memories[i];
    mem_attr.pre_var = pre_memories[i];
    mem_attr.boot_var = boot_memories[i];
    (arg->memories).push_back(mem_attr);
  }
}

}  // namespace rnn
}  // namespace operators
}  // namespace paddle<|MERGE_RESOLUTION|>--- conflicted
+++ resolved
@@ -56,16 +56,7 @@
   for (size_t i = 0; i < outlinks.size(); i++) {
     auto output_var = step_scopes[0]->FindVar(outlinks[i]);
     PADDLE_ENFORCE(output_var != nullptr, "output link [%s] is not in scope.",
-<<<<<<< HEAD
                    outlinks[i]);
-    Tensor* output = output_var->GetMutable<Tensor>();
-
-    if (infer_shape_mode) {
-      auto step_scope_var = step_scopes[0]->FindVar(outlinks[i]);
-      PADDLE_ENFORCE(step_scope_var != nullptr, "%s not in scope", outlinks[i]);
-      f::DDim step_dims = step_scope_var->template GetMutable<Tensor>()->dims();
-=======
-                   outlinks[i].external);
     LoDTensor* output = output_var->GetMutable<LoDTensor>();
 
     if (infer_shape_mode) {
@@ -74,21 +65,14 @@
                      outlinks[i].internal);
       f::DDim step_dims =
           step_scope_var->template GetMutable<LoDTensor>()->dims();
->>>>>>> 5b42d2b2
       std::vector<int64_t> dims_vec = vectorize(step_dims);
       dims_vec.insert(dims_vec.begin(), seq_len);
       output->Resize(f::make_ddim(dims_vec));
     } else {
       output->mutable_data<float>(platform::CPUPlace());
       for (size_t j = 0; j < seq_len; j++) {
-<<<<<<< HEAD
-        Tensor* step_output =
-            step_scopes[j]->FindVar(outlinks[i])->GetMutable<Tensor>();
-=======
-        LoDTensor* step_output = step_scopes[j]
-                                     ->FindVar(outlinks[i].internal)
-                                     ->GetMutable<LoDTensor>();
->>>>>>> 5b42d2b2
+        LoDTensor* step_output =
+            step_scopes[j]->FindVar(outlinks[i])->GetMutable<LoDTensor>();
         // TODO(luotao02) data type and platform::DeviceContext() should set
         // correctly
         (output->Slice<float>(j, j + 1))
