--- conflicted
+++ resolved
@@ -93,17 +93,6 @@
   auto net = std::make_shared<NetOp>();
 
   if (forwardOp.IsNetOp()) {
-<<<<<<< HEAD
-    //! TODO(dzh)
-    std::unordered_map<std::string /*var name*/,
-                       std::vector<size_t> /*op offset*/>
-        dup_output_ops;
-    // Because it is a net op, it can static_cast.
-    auto& forwardNet = static_cast<const NetOp&>(forwardOp);
-
-    // travesal subnet/op
-    size_t local_op_id = 0;
-=======
     /// Because forwardOp is a net op, it can static_cast.
     auto& forwardNet = static_cast<const NetOp&>(forwardOp);
 
@@ -113,7 +102,6 @@
 
     size_t local_op_id = 0;
     /// reversely travel forwardNet
->>>>>>> d6e03682
     for (auto it = forwardNet.ops_.rbegin(); it != forwardNet.ops_.rend();
          ++it, ++local_op_id) {
       auto fwd = *it;
