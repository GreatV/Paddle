--- conflicted
+++ resolved
@@ -47,47 +47,32 @@
   // TODO(tonyyang-svail):
   //    - only runs the first block
   //    - only runs on the first device
-<<<<<<< HEAD
   //    - test on gpu
-=======
-  Scope& local_scope = scope->NewScope();
-
->>>>>>> 6c4d1f55
   auto& block = pdesc.blocks(0);
-  auto& device_context = device_contexts_[0];
+  auto& device = device_contexts_[0];
 
   // TODO(tonyyang-svail):
   //    - runs on a new local scope
   // Scope& local_scope = scope->NewScope();
 
   for (auto& var : block.vars()) {
-    local_scope.NewVar(var.name());
+    scope->NewVar(var.name());
   }
 
   for (auto& op_desc : block.ops()) {
-<<<<<<< HEAD
     auto op = paddle::framework::OpRegistry::CreateOp(op_desc);
-    op->Run(*scope, *device->cpu_device_context);
+    op->Run(*scope, *device);
   }
 
-  // print tensor value
-  for (auto& var : block.vars()) {
-    std::cout << var.name() << std::endl;
-    auto v = scope->FindVar(var.name());
-    const LoDTensor& t = v->Get<LoDTensor>();
-    for (int i = 0; i < t.numel(); ++i) std::cout << t.data<float>()[i] << " ";
-    std::cout << std::endl;
-=======
-    auto op = framework::OpRegistry::CreateOp(op_desc);
-    // InferShape is now doing inside Run method.
-    op->Run(local_scope, *device_context);
-  }
-
-  // TODO(tonyyang-svail): need to test gpu device
-  for (auto device_context : device_contexts_) {
-    device_context->Wait();
->>>>>>> 6c4d1f55
-  }
+  // // print tensor value
+  // for (auto& var : block.vars()) {
+  //   std::cout << var.name() << std::endl;
+  //   auto v = scope->FindVar(var.name());
+  //   const LoDTensor& t = v->Get<LoDTensor>();
+  //   for (int i = 0; i < t.numel(); ++i)
+  //     std::cout << t.data<float>()[i] << " ";
+  //   std::cout << std::endl;
+  // }
 }
 
 }  // namespace framework
