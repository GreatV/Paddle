--- conflicted
+++ resolved
@@ -29,7 +29,6 @@
 template <typename Place>
 size_t Used(Place);
 
-<<<<<<< HEAD
 template <typename DstPlace, typename SrcPlace>
 void Copy(DstPlace, void* dst, SrcPlace, const void* src, size_t num);
 
@@ -38,7 +37,7 @@
 void Copy(DstPlace, void* dst, SrcPlace, const void* src, size_t num,
           cudaStream_t stream);
 #endif  // PADDLE_ONLY_CPU
-=======
+
 template <typename T, /* must be POD types */
           typename Place /* platform::GPUPlace or platform::CPUPlace */,
           typename std::enable_if<std::is_pod<T>::value>::type* = nullptr>
@@ -50,7 +49,6 @@
  private:
   Place place_;
 };
->>>>>>> 6129ab42
 
 }  // namespace memory
 }  // namespace paddle