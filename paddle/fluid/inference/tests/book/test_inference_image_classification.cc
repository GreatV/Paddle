/* Copyright (c) 2018 PaddlePaddle Authors. All Rights Reserved.

Licensed under the Apache License, Version 2.0 (the "License");
you may not use this file except in compliance with the License.
You may obtain a copy of the License at

    http://www.apache.org/licenses/LICENSE-2.0

Unless required by applicable law or agreed to in writing, software
distributed under the License is distributed on an "AS IS" BASIS,
WITHOUT WARRANTIES OR CONDITIONS OF ANY KIND, either express or implied.
See the License for the specific language governing permissions and
limitations under the License. */

#include "gflags/gflags.h"
#include "gtest/gtest.h"
#include "paddle/fluid/inference/tests/test_helper.h"

DEFINE_string(dirname, "", "Directory of the inference model.");
DEFINE_int32(batch_size, 1, "Batch size of input data");
DEFINE_int32(repeat, 1, "Running the inference program repeat times");

TEST(inference, image_classification) {
  if (FLAGS_dirname.empty() || FLAGS_batch_size < 1 || FLAGS_repeat < 1) {
    LOG(FATAL) << "Usage: ./example --dirname=path/to/your/model "
                  "--batch_size=1 --repeat=1";
  }

  LOG(INFO) << "FLAGS_dirname: " << FLAGS_dirname << std::endl;
  std::string dirname = FLAGS_dirname;

  // 0. Call `paddle::framework::InitDevices()` initialize all the devices
  // In unittests, this is done in paddle/testing/paddle_gtest_main.cc

  paddle::framework::LoDTensor input;
  // Use normilized image pixels as input data,
  // which should be in the range [0.0, 1.0].
  SetupTensor<float>(&input, {FLAGS_batch_size, 3, 32, 32},
                     static_cast<float>(0), static_cast<float>(1));
  std::vector<paddle::framework::LoDTensor*> cpu_feeds;
  cpu_feeds.push_back(&input);

  paddle::framework::LoDTensor output1;
  std::vector<paddle::framework::LoDTensor*> cpu_fetchs1;
  cpu_fetchs1.push_back(&output1);

  // Run inference on CPU
  LOG(INFO) << "--- CPU Runs: ---";
<<<<<<< HEAD
  TestInference<paddle::platform::CPUPlace, true>(dirname, cpu_feeds,
                                                  cpu_fetchs1, FLAGS_repeat);
=======
  TestInference<paddle::platform::CPUPlace, false>(dirname, cpu_feeds,
                                                   cpu_fetchs1, FLAGS_repeat);
>>>>>>> f605f647
  LOG(INFO) << output1.dims();

#ifdef PADDLE_WITH_CUDA
  paddle::framework::LoDTensor output2;
  std::vector<paddle::framework::LoDTensor*> cpu_fetchs2;
  cpu_fetchs2.push_back(&output2);

  // Run inference on CUDA GPU
  LOG(INFO) << "--- GPU Runs: ---";
<<<<<<< HEAD
  TestInference<paddle::platform::CUDAPlace, true>(dirname, cpu_feeds,
                                                   cpu_fetchs2, FLAGS_repeat);
=======
  TestInference<paddle::platform::CUDAPlace, false>(dirname, cpu_feeds,
                                                    cpu_fetchs2, FLAGS_repeat);
>>>>>>> f605f647
  LOG(INFO) << output2.dims();

  CheckError<float>(output1, output2);
#endif
}<|MERGE_RESOLUTION|>--- conflicted
+++ resolved
@@ -46,13 +46,8 @@
 
   // Run inference on CPU
   LOG(INFO) << "--- CPU Runs: ---";
-<<<<<<< HEAD
-  TestInference<paddle::platform::CPUPlace, true>(dirname, cpu_feeds,
-                                                  cpu_fetchs1, FLAGS_repeat);
-=======
-  TestInference<paddle::platform::CPUPlace, false>(dirname, cpu_feeds,
-                                                   cpu_fetchs1, FLAGS_repeat);
->>>>>>> f605f647
+  TestInference<paddle::platform::CPUPlace, false, true>(
+      dirname, cpu_feeds, cpu_fetchs1, FLAGS_repeat);
   LOG(INFO) << output1.dims();
 
 #ifdef PADDLE_WITH_CUDA
@@ -62,13 +57,8 @@
 
   // Run inference on CUDA GPU
   LOG(INFO) << "--- GPU Runs: ---";
-<<<<<<< HEAD
-  TestInference<paddle::platform::CUDAPlace, true>(dirname, cpu_feeds,
-                                                   cpu_fetchs2, FLAGS_repeat);
-=======
-  TestInference<paddle::platform::CUDAPlace, false>(dirname, cpu_feeds,
-                                                    cpu_fetchs2, FLAGS_repeat);
->>>>>>> f605f647
+  TestInference<paddle::platform::CUDAPlace, false, true>(
+      dirname, cpu_feeds, cpu_fetchs2, FLAGS_repeat);
   LOG(INFO) << output2.dims();
 
   CheckError<float>(output1, output2);
