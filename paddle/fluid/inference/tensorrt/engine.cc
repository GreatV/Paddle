/* Copyright (c) 2018 PaddlePaddle Authors. All Rights Reserved.

Licensed under the Apache License, Version 2.0 (the "License");
you may not use this file except in compliance with the License.
You may obtain a copy of the License at

http://www.apache.org/licenses/LICENSE-2.0

Unless required by applicable law or agreed to in writing, software
distributed under the License is distributed on an "AS IS" BASIS,
WITHOUT WARRANTIES OR CONDITIONS OF ANY KIND, either express or implied.
See the License for the specific language governing permissions and
limitations under the License. */

#include "paddle/fluid/inference/tensorrt/engine.h"

#include <NvInfer.h>
#include <cuda.h>
#include <glog/logging.h>
#include <string>
#include "paddle/fluid/inference/analysis/helper.h"
#include "paddle/fluid/inference/tensorrt/helper.h"
#include "paddle/fluid/platform/enforce.h"

namespace paddle {
namespace inference {
namespace tensorrt {

<<<<<<< HEAD
int TensorRTEngine::runtime_batch_ = 1;

void TensorRTEngine::Build(const DescType& paddle_model) {
=======
void TensorRTEngine::Build(const DescType &paddle_model) {
>>>>>>> 1e417b93
  PADDLE_ENFORCE(false, "not implemented");
}

void TensorRTEngine::Execute(int batch_size) {
  batch_size_ = batch_size;
  std::vector<void *> buffers;
  for (auto &buf : buffers_) {
    PADDLE_ENFORCE_NOT_NULL(buf.buffer, "buffer should be allocated");
    PADDLE_ENFORCE_GT(buf.max_size, 0);
    PADDLE_ENFORCE(buf.device == DeviceType::GPU);
    buffers.push_back(buf.buffer);
  }
  PADDLE_ENFORCE_NOT_NULL(stream_);
  infer_context_->enqueue(batch_size, buffers.data(), *stream_, nullptr);
  cudaStreamSynchronize(*stream_);
  SetRuntimeBatch(batch_size);
}

TensorRTEngine::~TensorRTEngine() {
  cudaStreamSynchronize(*stream_);
  // clean buffer
  for (auto &buf : buffers_) {
    if (buf.device == DeviceType::GPU && buf.buffer != nullptr) {
      PADDLE_ENFORCE_EQ(0, cudaFree(buf.buffer));
      buf.buffer = nullptr;
      buf.max_size = 0;
    }
  }
}

void TensorRTEngine::FreezeNetwork() {
  PADDLE_ENFORCE(infer_builder_ != nullptr,
                 "Call InitNetwork first to initialize network.");
  PADDLE_ENFORCE(infer_network_ != nullptr,
                 "Call InitNetwork first to initialize network.");
  // build engine.
  infer_builder_->setMaxBatchSize(max_batch_);
  infer_builder_->setMaxWorkspaceSize(max_workspace_);

  infer_engine_.reset(infer_builder_->buildCudaEngine(*infer_network_));
  PADDLE_ENFORCE(infer_engine_ != nullptr, "build cuda engine failed!");

  infer_context_.reset(infer_engine_->createExecutionContext());

  // allocate GPU buffers.
  buffers_.resize(buffer_sizes_.size());
  for (auto &item : buffer_sizes_) {
    // The output buffers are not set in the network building phrase, need to
    // infer from the TesorRT network.
    if (item.second == 0) {
      auto slot_offset = infer_engine_->getBindingIndex(item.first.c_str());
      auto dims = infer_engine_->getBindingDimensions(slot_offset);
      item.second = kDataTypeSize[static_cast<int>(
                        infer_engine_->getBindingDataType(slot_offset))] *
<<<<<<< HEAD
                    analysis::AccuDims(dims.d, dims.nbDims) * max_batch_;
=======
                    analysis::AccuDims(dims.d, dims.nbDims);
      PADDLE_ENFORCE_GT(item.second, 0);
>>>>>>> 1e417b93
    }

    auto &buf = buffer(item.first);
    buf.max_size = item.second * max_batch_;
    CHECK(buf.buffer == nullptr);  // buffer should be allocated only once.
<<<<<<< HEAD
    PADDLE_ENFORCE_EQ(0, cudaMalloc(&buf.buffer, item.second * max_batch_));
    VLOG(4) << "buffer malloc " << item.first << " " << item.second << " "
            << buf.buffer;
    buf.size = item.second;
    buf.max_size = item.second * max_batch_;
=======
    PADDLE_ENFORCE_EQ(0, cudaMalloc(&buf.buffer, buf.max_size));
    PADDLE_ENFORCE_LE(buf.max_size, 1 << 30);  // 10G
    // buf.size will changed in the runtime.
    buf.size = 0;
>>>>>>> 1e417b93
    buf.device = DeviceType::GPU;
  }
}

nvinfer1::ITensor *TensorRTEngine::DeclareInput(const std::string &name,
                                                nvinfer1::DataType dtype,
                                                const nvinfer1::Dims &dims) {
  PADDLE_ENFORCE_EQ(0, buffer_sizes_.count(name), "duplicate input name %s",
                    name);

  PADDLE_ENFORCE(infer_network_ != nullptr, "should initnetwork first");
  auto *input = infer_network_->addInput(name.c_str(), dtype, dims);
  PADDLE_ENFORCE(input, "infer network add input %s failed", name);
  buffer_sizes_[name] = kDataTypeSize[static_cast<int>(dtype)] *
                        analysis::AccuDims(dims.d, dims.nbDims) * max_batch_;
  PADDLE_ENFORCE(input->isNetworkInput());
  TensorRTEngine::SetITensor(name, input);
  return input;
}

void TensorRTEngine::DeclareOutput(const nvinfer1::ILayer *layer, int offset,
                                   const std::string &name) {
  PADDLE_ENFORCE_EQ(0, buffer_sizes_.count(name), "duplicate output name %s",
                    name);

  auto *output = layer->getOutput(offset);
  SetITensor(name, output);
  PADDLE_ENFORCE(output != nullptr);
  output->setName(name.c_str());
  PADDLE_ENFORCE(!output->isNetworkInput());
  infer_network_->markOutput(*output);
  PADDLE_ENFORCE(output->isNetworkOutput());
  // output buffers' size can only be decided latter, set zero here to mark this
  // and will reset latter.
  buffer_sizes_[name] = 0;
}

void TensorRTEngine::DeclareOutput(const std::string &name) {
  PADDLE_ENFORCE_EQ(0, buffer_sizes_.count(name), "duplicate output name %s",
                    name);

  auto *output = TensorRTEngine::GetITensor(name);
  PADDLE_ENFORCE(output != nullptr);
  output->setName(name.c_str());
  PADDLE_ENFORCE(!output->isNetworkInput());
  infer_network_->markOutput(*output);
  // output buffers' size can only be decided latter, set zero here to mark this
  // and will reset latter.
  buffer_sizes_[name] = 0;
}

void *TensorRTEngine::GetOutputInGPU(const std::string &name) {
  return buffer(name).buffer;
}

<<<<<<< HEAD
void TensorRTEngine::GetOutputInGPU(const std::string& name, void* dst) {
=======
void TensorRTEngine::GetOutputInGPU(const std::string &name, void *dst,
                                    size_t max_size) {
>>>>>>> 1e417b93
  // determine data size
  auto* output = TensorRTEngine::GetITensor(name);
  nvinfer1::Dims dims = output->getDimensions();
  auto dim_size = analysis::AccuDims(dims.d, dims.nbDims);
  size_t dst_size = dim_size * runtime_batch_ *
                    kDataTypeSize[static_cast<int>(output->getType())];

  auto it = buffer_sizes_.find(name);
  PADDLE_ENFORCE(it != buffer_sizes_.end());
  PADDLE_ENFORCE_GT(it->second, 0);
<<<<<<< HEAD
  PADDLE_ENFORCE_LE(dst_size, it->second);
  auto& buf = buffer(name);
=======
  PADDLE_ENFORCE_GE(max_size, it->second);
  auto &buf = buffer(name);
>>>>>>> 1e417b93
  PADDLE_ENFORCE_NOT_NULL(buf.buffer, "buffer should be allocated before");
  PADDLE_ENFORCE_EQ(cudaMemcpyAsync(dst, buf.buffer, dst_size,
                                    cudaMemcpyDeviceToDevice, *stream_),
                    0);
}

<<<<<<< HEAD
void TensorRTEngine::GetOutputInCPU(const std::string& name, void* dst) {
  // determine data size

  auto* output = TensorRTEngine::GetITensor(name);
  nvinfer1::Dims dims = output->getDimensions();
  auto dim_size = analysis::AccuDims(dims.d, dims.nbDims);
  size_t dst_size = dim_size * runtime_batch_ *
                    kDataTypeSize[static_cast<int>(output->getType())];
  auto it = buffer_sizes_.find(name);
  PADDLE_ENFORCE(it != buffer_sizes_.end());
  PADDLE_ENFORCE_GT(it->second, 0);
  PADDLE_ENFORCE_LE(dst_size, it->second);
  auto& buf = buffer(name);
  PADDLE_ENFORCE_NOT_NULL(buf.buffer, "buffer should be allocated before");
  PADDLE_ENFORCE_EQ(0, cudaMemcpyAsync(dst, buf.buffer, dst_size,
                                       cudaMemcpyDeviceToHost, *stream_));
=======
void TensorRTEngine::GetOutputInCPU(const std::string &name, void *dst,
                                    size_t max_size) {
  VLOG(4) << "get output in cpu";
  auto &buf = buffer(name);

  // Update needed buffer size.
  auto slot_offset = infer_engine_->getBindingIndex(name.c_str());
  auto dims = infer_engine_->getBindingDimensions(slot_offset);
  buf.size = kDataTypeSize[static_cast<int>(
                 infer_engine_->getBindingDataType(slot_offset))] *
             analysis::AccuDims(dims.d, dims.nbDims);
  PADDLE_ENFORCE_LE(buf.size, buf.max_size);
  // determine data size
  PADDLE_ENFORCE_NOT_NULL(buf.buffer, "buffer should be allocated before");
  // DEBUG
  memset(dst, 0, buf.size);
  PADDLE_ENFORCE_EQ(
      0, cudaMemcpy(dst, buf.buffer, buf.size, cudaMemcpyDeviceToHost));
>>>>>>> 1e417b93
}

Buffer &TensorRTEngine::buffer(const std::string &name) {
  PADDLE_ENFORCE(infer_engine_ != nullptr, "call FreezeNetwork first.");
  auto it = buffer_sizes_.find(name);
  PADDLE_ENFORCE(it != buffer_sizes_.end());
  auto slot_offset = infer_engine_->getBindingIndex(name.c_str());
  return buffers_[slot_offset];
}

void TensorRTEngine::SetInputFromCPU(const std::string &name, const void *data,
                                     size_t size) {
  auto &buf = buffer(name);
  PADDLE_ENFORCE_NOT_NULL(buf.buffer);
  PADDLE_ENFORCE_NOT_NULL(data);
  PADDLE_ENFORCE_NOT_NULL(stream_);
  PADDLE_ENFORCE_LE(size, buf.max_size, "buffer is too small");
  PADDLE_ENFORCE(buf.device == DeviceType::GPU);
  buf.size = size;
  PADDLE_ENFORCE_EQ(0, cudaMemcpyAsync(buf.buffer, data, size,
                                       cudaMemcpyHostToDevice, *stream_));
}

void TensorRTEngine::SetInputFromGPU(const std::string &name, const void *data,
                                     size_t size) {
  auto &buf = buffer(name);
  buf.size = size;
  PADDLE_ENFORCE_NOT_NULL(buf.buffer);
  PADDLE_ENFORCE_LE(size, buf.max_size, "buffer is too small");
  PADDLE_ENFORCE(buf.device == DeviceType::GPU);
  PADDLE_ENFORCE_EQ(0, cudaMemcpyAsync(buf.buffer, data, size,
                                       cudaMemcpyDeviceToDevice, *stream_));
}

void TensorRTEngine::SetITensor(const std::string &name,
                                nvinfer1::ITensor *tensor) {
  PADDLE_ENFORCE(tensor != nullptr);
  PADDLE_ENFORCE_EQ(0, itensor_map_.count(name), "duplicate ITensor name %s",
                    name);
  itensor_map_[name] = tensor;
}

nvinfer1::ITensor *TensorRTEngine::GetITensor(const std::string &name) {
  PADDLE_ENFORCE(itensor_map_.count(name), "no ITensor %s", name);
  return itensor_map_[name];
}

void TensorRTEngine::SetRuntimeBatch(size_t batch_size) {
  runtime_batch_ = batch_size;
}

int TensorRTEngine::GetRuntimeBatch() { return runtime_batch_; }

}  // namespace tensorrt
}  // namespace inference
}  // namespace paddle<|MERGE_RESOLUTION|>--- conflicted
+++ resolved
@@ -26,13 +26,9 @@
 namespace inference {
 namespace tensorrt {
 
-<<<<<<< HEAD
 int TensorRTEngine::runtime_batch_ = 1;
 
-void TensorRTEngine::Build(const DescType& paddle_model) {
-=======
 void TensorRTEngine::Build(const DescType &paddle_model) {
->>>>>>> 1e417b93
   PADDLE_ENFORCE(false, "not implemented");
 }
 
@@ -87,29 +83,17 @@
       auto dims = infer_engine_->getBindingDimensions(slot_offset);
       item.second = kDataTypeSize[static_cast<int>(
                         infer_engine_->getBindingDataType(slot_offset))] *
-<<<<<<< HEAD
                     analysis::AccuDims(dims.d, dims.nbDims) * max_batch_;
-=======
-                    analysis::AccuDims(dims.d, dims.nbDims);
       PADDLE_ENFORCE_GT(item.second, 0);
->>>>>>> 1e417b93
     }
 
     auto &buf = buffer(item.first);
     buf.max_size = item.second * max_batch_;
     CHECK(buf.buffer == nullptr);  // buffer should be allocated only once.
-<<<<<<< HEAD
+
     PADDLE_ENFORCE_EQ(0, cudaMalloc(&buf.buffer, item.second * max_batch_));
-    VLOG(4) << "buffer malloc " << item.first << " " << item.second << " "
-            << buf.buffer;
-    buf.size = item.second;
-    buf.max_size = item.second * max_batch_;
-=======
-    PADDLE_ENFORCE_EQ(0, cudaMalloc(&buf.buffer, buf.max_size));
+    buf.size = 0;
     PADDLE_ENFORCE_LE(buf.max_size, 1 << 30);  // 10G
-    // buf.size will changed in the runtime.
-    buf.size = 0;
->>>>>>> 1e417b93
     buf.device = DeviceType::GPU;
   }
 }
@@ -165,14 +149,9 @@
   return buffer(name).buffer;
 }
 
-<<<<<<< HEAD
-void TensorRTEngine::GetOutputInGPU(const std::string& name, void* dst) {
-=======
-void TensorRTEngine::GetOutputInGPU(const std::string &name, void *dst,
-                                    size_t max_size) {
->>>>>>> 1e417b93
+void TensorRTEngine::GetOutputInGPU(const std::string &name, void *dst) {
   // determine data size
-  auto* output = TensorRTEngine::GetITensor(name);
+  auto *output = TensorRTEngine::GetITensor(name);
   nvinfer1::Dims dims = output->getDimensions();
   auto dim_size = analysis::AccuDims(dims.d, dims.nbDims);
   size_t dst_size = dim_size * runtime_batch_ *
@@ -181,24 +160,18 @@
   auto it = buffer_sizes_.find(name);
   PADDLE_ENFORCE(it != buffer_sizes_.end());
   PADDLE_ENFORCE_GT(it->second, 0);
-<<<<<<< HEAD
   PADDLE_ENFORCE_LE(dst_size, it->second);
-  auto& buf = buffer(name);
-=======
-  PADDLE_ENFORCE_GE(max_size, it->second);
-  auto &buf = buffer(name);
->>>>>>> 1e417b93
+  auto &buf = buffer(name);
   PADDLE_ENFORCE_NOT_NULL(buf.buffer, "buffer should be allocated before");
   PADDLE_ENFORCE_EQ(cudaMemcpyAsync(dst, buf.buffer, dst_size,
                                     cudaMemcpyDeviceToDevice, *stream_),
                     0);
 }
 
-<<<<<<< HEAD
-void TensorRTEngine::GetOutputInCPU(const std::string& name, void* dst) {
+void TensorRTEngine::GetOutputInCPU(const std::string &name, void *dst) {
   // determine data size
 
-  auto* output = TensorRTEngine::GetITensor(name);
+  auto *output = TensorRTEngine::GetITensor(name);
   nvinfer1::Dims dims = output->getDimensions();
   auto dim_size = analysis::AccuDims(dims.d, dims.nbDims);
   size_t dst_size = dim_size * runtime_batch_ *
@@ -207,30 +180,10 @@
   PADDLE_ENFORCE(it != buffer_sizes_.end());
   PADDLE_ENFORCE_GT(it->second, 0);
   PADDLE_ENFORCE_LE(dst_size, it->second);
-  auto& buf = buffer(name);
+  auto &buf = buffer(name);
   PADDLE_ENFORCE_NOT_NULL(buf.buffer, "buffer should be allocated before");
   PADDLE_ENFORCE_EQ(0, cudaMemcpyAsync(dst, buf.buffer, dst_size,
                                        cudaMemcpyDeviceToHost, *stream_));
-=======
-void TensorRTEngine::GetOutputInCPU(const std::string &name, void *dst,
-                                    size_t max_size) {
-  VLOG(4) << "get output in cpu";
-  auto &buf = buffer(name);
-
-  // Update needed buffer size.
-  auto slot_offset = infer_engine_->getBindingIndex(name.c_str());
-  auto dims = infer_engine_->getBindingDimensions(slot_offset);
-  buf.size = kDataTypeSize[static_cast<int>(
-                 infer_engine_->getBindingDataType(slot_offset))] *
-             analysis::AccuDims(dims.d, dims.nbDims);
-  PADDLE_ENFORCE_LE(buf.size, buf.max_size);
-  // determine data size
-  PADDLE_ENFORCE_NOT_NULL(buf.buffer, "buffer should be allocated before");
-  // DEBUG
-  memset(dst, 0, buf.size);
-  PADDLE_ENFORCE_EQ(
-      0, cudaMemcpy(dst, buf.buffer, buf.size, cudaMemcpyDeviceToHost));
->>>>>>> 1e417b93
 }
 
 Buffer &TensorRTEngine::buffer(const std::string &name) {
