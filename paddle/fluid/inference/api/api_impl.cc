--- conflicted
+++ resolved
@@ -23,32 +23,16 @@
 
 #include "paddle/fluid/framework/feed_fetch_method.h"
 #include "paddle/fluid/inference/api/api_impl.h"
-<<<<<<< HEAD
-#include "paddle/fluid/inference/api/timer.h"
-=======
 #include "paddle/fluid/inference/api/details/reset_tensor_array.h"
 #include "paddle/fluid/inference/api/helper.h"
+#include "paddle/fluid/inference/api/timer.h"
 #include "paddle/fluid/platform/cpu_helper.h"
->>>>>>> 3c957af1
 #include "paddle/fluid/platform/profiler.h"
 
 DEFINE_bool(profile, false, "Turn on profiler for fluid");
 DECLARE_int32(paddle_num_threads);
 
 namespace paddle {
-<<<<<<< HEAD
-=======
-namespace {
-using paddle::inference::Timer;
-
-template <class T>
-std::string num2str(T a) {
-  std::stringstream istr;
-  istr << a;
-  return istr.str();
-}
-}  // namespace
->>>>>>> 3c957af1
 
 void NativePaddlePredictor::PrepareFeedFetch() {
   for (auto *op : inference_program_->Block(0).AllOps()) {
@@ -71,7 +55,6 @@
 
 bool NativePaddlePredictor::Init(
     std::shared_ptr<framework::Scope> parent_scope) {
-  VLOG(3) << "Predictor::init()";
 #if !defined(_WIN32)
   if (FLAGS_profile) {
     LOG(WARNING) << "Profiler is actived, might affect the performance";
@@ -82,95 +65,51 @@
     platform::EnableProfiler(tracking_device);
   }
 #endif
-<<<<<<< HEAD
-  VLOG(3) << "before Place";
-=======
 
   // no matter with or without MKLDNN
   paddle::platform::SetNumThreads(FLAGS_paddle_num_threads);
 
->>>>>>> 3c957af1
   if (config_.use_gpu) {
     place_ = paddle::platform::CUDAPlace(config_.device);
   } else {
     place_ = paddle::platform::CPUPlace();
   }
-  VLOG(3) << "before scope";
   if (parent_scope) {
     scope_ = parent_scope;
     sub_scope_ = &(parent_scope->NewScope());
     PADDLE_ENFORCE_NOT_NULL(sub_scope_, "create sub scope fail");
   } else {
-    VLOG(3) << "Before InitDevices";
     paddle::framework::InitDevices(false);
-    VLOG(3) << "after InitDevices";
     scope_.reset(new paddle::framework::Scope());
   }
-  VLOG(3) << "after scope";
   executor_.reset(new paddle::framework::Executor(place_));
-  VLOG(3) << "executor";
   // Initialize the inference program
   if (!config_.model_dir.empty()) {
     // Parameters are saved in separate files sited in
     // the specified `dirname`.
-    VLOG(3) << config_.model_dir;
     inference_program_ = paddle::inference::Load(executor_.get(), scope_.get(),
                                                  config_.model_dir);
 
-    VLOG(3) << "load model finish";
   } else if (!config_.prog_file.empty() && !config_.param_file.empty()) {
     // All parameters are saved in a single file.
     // The file names should be consistent with that used
     // in Python API `fluid.io.save_inference_model`.
-    VLOG(3) << "load program before";
     auto exe = executor_.get();
-    VLOG(3) << "executor_";
     auto sc = scope_.get();
-    VLOG(3) << "scope_";
     inference_program_ = paddle::inference::Load(
         executor_.get(), scope_.get(), config_.prog_file, config_.param_file);
-    // VLOG(3) << "modify the program!";
-    // {
-    //   std::ofstream ofs("program.txt", std::ios::out);
-    //   std::string s = inference_program_->Proto()->SerializeAsString();
-    //   ofs.write(s.data(), s.size());
-    //   ofs.close();
-    // }
-
-    auto &block = inference_program_->Block(0);
-    for (auto *op_desc : block.AllOps()) {
-      // if (op_desc->HasAttr("use_cudnn")) {
-      //   op_desc->SetAttr("use_cudnn", false);
-      // }
-      if (op_desc->HasAttr("workspace_size_MB")) {
-        op_desc->SetAttr("workspace_size_MB", 1024);
-      }
-    }
-
-    // {
-    //   std::ofstream ofs("after_program.txt", std::ios::out);
-    //   std::string s = inference_program_->Proto()->SerializeAsString();
-    //   ofs.write(s.data(), s.size());
-    //   ofs.close();
-    // }
-
-    VLOG(3) << "load program finish";
+
   } else {
     LOG(ERROR) << "fail to load inference model from " << config_.model_dir;
     return false;
   }
-  VLOG(3) << "pointer" << inference_program_.get();
-
-  VLOG(3) << "prepare before";
+
   ctx_ = executor_->Prepare(*inference_program_, 0);
-  VLOG(3) << "prepare finished";
   executor_->CreateVariables(*inference_program_,
                              sub_scope_ ? sub_scope_ : scope_.get(), 0);
-  VLOG(3) << "create variables";
 
   // Get the feed_target_names and fetch_target_names
   PrepareFeedFetch();
-  VLOG(3) << "feed fetch";
   return true;
 }
 
@@ -189,7 +128,6 @@
 bool NativePaddlePredictor::Run(const std::vector<PaddleTensor> &inputs,
                                 std::vector<PaddleTensor> *output_data,
                                 int batch_size) {
-  VLOG(3) << "Predictor::predict";
   using Timer = paddle::inference::Timer;
   Timer timer;
   timer.tic();
@@ -202,11 +140,9 @@
   }
   // Run the inference program
   // if share variables, we need not create variables
-  VLOG(4) << "Run prepared context";
   executor_->RunPreparedContext(ctx_.get(), scope,
                                 false, /* don't create local scope each time*/
                                 false /* don't create variable each time */);
-  VLOG(4) << "Finish prepared context";
   // get fetch variable
   if (!GetFetch(output_data, scope)) {
     LOG(ERROR) << "fail to get fetches";
@@ -221,7 +157,6 @@
 }
 
 std::unique_ptr<PaddlePredictor> NativePaddlePredictor::Clone() {
-  VLOG(3) << "Predictor::clone";
   std::unique_ptr<PaddlePredictor> cls(new NativePaddlePredictor(config_));
 
   if (!dynamic_cast<NativePaddlePredictor *>(cls.get())->Init(scope_)) {
@@ -239,7 +174,6 @@
 
 bool NativePaddlePredictor::SetFeed(const std::vector<PaddleTensor> &inputs,
                                     framework::Scope *scope) {
-  VLOG(3) << "Predictor::set_feed";
   if (inputs.size() != feeds_.size()) {
     LOG(ERROR) << "wrong feed input size, need " << feeds_.size() << " but get "
                << inputs.size();
@@ -299,7 +233,6 @@
 
 bool NativePaddlePredictor::GetFetch(std::vector<PaddleTensor> *outputs,
                                      framework::Scope *scope) {
-  VLOG(3) << "Predictor::get_fetch";
   outputs->resize(fetchs_.size());
   for (size_t i = 0; i < fetchs_.size(); ++i) {
     int idx = boost::get<int>(fetchs_[i]->GetAttr("col"));
@@ -324,17 +257,13 @@
 template <>
 std::unique_ptr<PaddlePredictor> CreatePaddlePredictor<
     NativeConfig, PaddleEngineKind::kNative>(const NativeConfig &config) {
-  VLOG(3) << "create NativePaddlePredictor";
   if (config.use_gpu) {
     // 1. GPU memeroy
-    VLOG(3) << "before check";
-    // PADDLE_ENFORCE_GT(
-    //    config.fraction_of_gpu_memory, 0.f,
-    //    "fraction_of_gpu_memory in the config should be set to range (0.,
-    //    1.]");
-    VLOG(3) << "failed on first";
+    PADDLE_ENFORCE_GT(
+       config.fraction_of_gpu_memory, 0.f,
+       "fraction_of_gpu_memory in the config should be set to range (0.,
+       1.]");
     PADDLE_ENFORCE_GE(config.device, 0, "Invalid device id %d", config.device);
-    VLOG(3) << "after flags";
     std::vector<std::string> flags;
     if (config.fraction_of_gpu_memory >= 0.0f ||
         config.fraction_of_gpu_memory <= 0.95f) {
@@ -342,12 +271,9 @@
       std::string flag = "--fraction_of_gpu_memory_to_use=" +
                          std::to_string(config.fraction_of_gpu_memory);
       flags.push_back(flag);
-      VLOG(3) << "set flag: " << flag;
       framework::InitGflags(flags);
-      VLOG(3) << "flags setting";
-    }
-  }
-  VLOG(3) << "Init flags Done";
+    }
+  }
   std::unique_ptr<PaddlePredictor> predictor(new NativePaddlePredictor(config));
   if (!dynamic_cast<NativePaddlePredictor *>(predictor.get())->Init(nullptr)) {
     return nullptr;
