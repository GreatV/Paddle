--- conflicted
+++ resolved
@@ -5,11 +5,4 @@
        phi_enforce)
 
 add_subdirectory(test)
-<<<<<<< HEAD
-add_subdirectory(spmd_rules)
-
-cc_library(auto_parallel DEPS device_mesh process_mesh dist_attr dist_mapper
-                              dist_tensor_spec)
-=======
-add_subdirectory(spmd_rules)
->>>>>>> c3ea2a6b
+add_subdirectory(spmd_rules)