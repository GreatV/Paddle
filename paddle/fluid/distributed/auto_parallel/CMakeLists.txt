--- conflicted
+++ resolved
@@ -4,11 +4,8 @@
   DEPS dist_attr process_mesh dist_mapper auto_parallel_proto proto_desc
        phi_enforce)
 
-<<<<<<< HEAD
 add_subdirectory(test)
-=======
 add_subdirectory(spmd_rules)
 
 cc_library(auto_parallel DEPS device_mesh process_mesh dist_attr dist_mapper
-                              dist_tensor_spec)
->>>>>>> 42a7b771
+                              dist_tensor_spec)