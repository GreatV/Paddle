--- conflicted
+++ resolved
@@ -58,11 +58,8 @@
     const std::unordered_set<std::string> &bcast_vars,
     const ProgramDesc &main_program, const std::string &loss_var_name,
     Scope *scope, const std::vector<Scope *> &local_scopes, bool allow_op_delay,
-<<<<<<< HEAD
-    bool use_default_grad_scale, size_t num_trainers, size_t trainer_id)
-=======
-    bool use_default_grad_scale, bool balance_parameter_opt_between_cards)
->>>>>>> 9923be5d
+    bool use_default_grad_scale, bool balance_parameter_opt_between_cards,
+    size_t num_trainers, size_t trainer_id)
     : member_(new ParallelExecutorPrivate(places)) {
   member_->global_scope_ = scope;
 
