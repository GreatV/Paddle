--- conflicted
+++ resolved
@@ -64,22 +64,9 @@
   }
 
   platform::RecordEvent e("ScopeBufferedSSAGraphExecutorAfterRun", nullptr);
-  drop_scope_counter_ += 1;
-
-<<<<<<< HEAD
-#ifdef PADDLE_WITH_CUDA
-  const std::string gc_name = "garbage_collector";
-  DeviceGarbageCollectorMap *gc =
-      Graph().Has(gc_name) ? &(Graph().Get<DeviceGarbageCollectorMap>(gc_name))
-                           : nullptr;
-#endif
+  ++drop_scope_counter_;
 
   if (!fetch_tensors.empty()) {
-=======
-  if (!fetch_tensors.empty() ||
-      drop_scope_counter_ == strategy_.num_iteration_per_drop_scope_) {
-    drop_scope_counter_ = 0;
->>>>>>> 5384206a
     // Wait All computational streams
     for (auto p : places_) {
       platform::DeviceContextPool::Instance().Get(p)->Wait();
