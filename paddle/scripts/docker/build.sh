#!/bin/bash

function cmake_gen() {
    mkdir -p /paddle/build
    cd /paddle/build

    # build script will not fail if *.deb does not exist
    rm *.deb 2>/dev/null || true
    # delete previous built whl packages
    rm -rf /paddle/paddle/dist 2>/dev/null || true

    # Support build for all python versions, currently
    # including cp27-cp27m and cp27-cp27mu.
    PYTHON_FLAGS=""
    if [ "$1" != "" ]; then
        echo "using python abi: $1"
        if [ "$1" == "cp27-cp27m" ]; then
            export LD_LIBRARY_PATH=/opt/_internal/cpython-2.7.11-ucs2/lib:${LD_LIBRARY_PATH#/opt/_internal/cpython-2.7.11-ucs4/lib:}
            PYTHON_FLAGS="-DPYTHON_EXECUTABLE:FILEPATH=/opt/python/cp27-cp27m/bin/python
        -DPYTHON_INCLUDE_DIR:PATH=/opt/python/cp27-cp27m/include/python2.7
        -DPYTHON_LIBRARIES:FILEPATH=/opt/_internal/cpython-2.7.11-ucs2/lib/libpython2.7.so"
        elif [ "$1" == "cp27-cp27mu" ]; then
            export LD_LIBRARY_PATH=/opt/_internal/cpython-2.7.11-ucs4/lib:${LD_LIBRARY_PATH#/opt/_internal/cpython-2.7.11-ucs2/lib:}
            PYTHON_FLAGS="-DPYTHON_EXECUTABLE:FILEPATH=/opt/python/cp27-cp27mu/bin/python
        -DPYTHON_INCLUDE_DIR:PATH=/opt/python/cp27-cp27mu/include/python2.7
        -DPYTHON_LIBRARIES:FILEPATH=/opt/_internal/cpython-2.7.11-ucs4/lib/libpython2.7.so"
        fi
    fi

    cat <<EOF
    ========================================
    Configuring cmake in /paddle/build ...
        -DCMAKE_BUILD_TYPE=Release
        ${PYTHON_FLAGS}
        -DWITH_DOC=OFF
        -DWITH_GPU=${WITH_GPU:-OFF}
<<<<<<< HEAD
        -DCUDA_ARCH_NAME=All
        -DWITH_MKLDNN=${WITH_MKLDNN:-ON}
        -DWITH_MKLML=${WITH_MKLML:-ON}
=======
        -DWITH_MKL=${WITH_MKL:-ON}
>>>>>>> 3375e3e2
        -DWITH_AVX=${WITH_AVX:-OFF}
        -DWITH_GOLANG=${WITH_GOLANG:-ON}
        -DWITH_SWIG_PY=ON
        -DWITH_C_API=${WITH_C_API:-OFF}
        -DWITH_PYTHON=${WITH_PYTHON:-ON}
        -DWITH_SWIG_PY=${WITH_SWIG_PY:-ON}
        -DCUDNN_ROOT=/usr/
        -DWITH_STYLE_CHECK=${WITH_STYLE_CHECK:-ON}
        -DWITH_TESTING=${WITH_TESTING:-ON}
        -DCMAKE_EXPORT_COMPILE_COMMANDS=ON
    ========================================
EOF
    # Disable UNITTEST_USE_VIRTUALENV in docker because
    # docker environment is fully controlled by this script.
    # See /Paddle/CMakeLists.txt, UNITTEST_USE_VIRTUALENV option.
    cmake .. \
        -DCMAKE_BUILD_TYPE=Release \
        ${PYTHON_FLAGS} \
        -DWITH_DOC=OFF \
        -DWITH_GPU=${WITH_GPU:-OFF} \
<<<<<<< HEAD
        -DCUDA_ARCH_NAME=All \
        -DWITH_MKLDNN=${WITH_MKLDNN:-ON} \
        -DWITH_MKLML=${WITH_MKLML:-ON} \
=======
        -DWITH_MKL=${WITH_MKL:-ON} \
>>>>>>> 3375e3e2
        -DWITH_AVX=${WITH_AVX:-OFF} \
        -DWITH_GOLANG=${WITH_GOLANG:-ON} \
        -DWITH_SWIG_PY=${WITH_SWIG_PY:-ON} \
        -DWITH_C_API=${WITH_C_API:-OFF} \
        -DWITH_PYTHON=${WITH_PYTHON:-ON} \
        -DCUDNN_ROOT=/usr/ \
        -DWITH_STYLE_CHECK=${WITH_STYLE_CHECK:-ON} \
        -DWITH_TESTING=${WITH_TESTING:-ON} \
        -DCMAKE_EXPORT_COMPILE_COMMANDS=ON
}

function run_build() {
    cat <<EOF
    ============================================
    Building in /paddle/build ...
    ============================================
EOF
    make -j `nproc`
}

function run_test() {
    if [ ${WITH_TESTING:-ON} == "ON" ] && [ ${RUN_TEST:-OFF} == "ON" ] ; then
    cat <<EOF
    ========================================
    Running unit tests ...
    ========================================
EOF
        ctest --output-on-failure
        # make install should also be test when unittest
        make install -j `nproc`
        pip install /usr/local/opt/paddle/share/wheels/*.whl
        paddle version
    fi
}


function gen_docs() {
    if [[ ${WITH_DOC:-OFF} == "ON" ]]; then
        cat <<EOF
    ========================================
    Building documentation ...
    In /paddle/build_doc
    ========================================
EOF
        mkdir -p /paddle/build_doc
        pushd /paddle/build_doc
        cmake .. \
            -DWITH_DOC=ON \
            -DWITH_GPU=OFF \
            -DWITH_AVX=${WITH_AVX:-ON} \
            -DWITH_SWIG_PY=ON \
            -DWITH_STYLE_CHECK=OFF
        make -j `nproc` gen_proto_py
        make -j `nproc` paddle_docs paddle_docs_cn
        popd
    fi


    if [[ ${WOBOQ:-OFF} == 'ON' ]]; then
        cat <<EOF
    ========================================
    Converting C++ source code into HTML ...
    ========================================
EOF
        export WOBOQ_OUT=/paddle/build/woboq_out
        mkdir -p $WOBOQ_OUT
        cp -rv /woboq/data $WOBOQ_OUT/../data
        /woboq/generator/codebrowser_generator \
            -b /paddle/build \
            -a \
            -o $WOBOQ_OUT \
            -p paddle:/paddle
        /woboq/indexgenerator/codebrowser_indexgenerator $WOBOQ_OUT
    fi
}


function gen_dockerfile() {
    # Set BASE_IMAGE according to env variables
    if [[ ${WITH_GPU} == "ON" ]]; then
    BASE_IMAGE="nvidia/cuda:8.0-cudnn5-runtime-ubuntu16.04"
    else
    BASE_IMAGE="ubuntu:16.04"
    fi

    DOCKERFILE_GPU_ENV=""
    DOCKERFILE_CUDNN_DSO=""
    if [[ ${WITH_GPU:-OFF} == 'ON' ]]; then
        DOCKERFILE_GPU_ENV="ENV LD_LIBRARY_PATH /usr/lib/x86_64-linux-gnu:${LD_LIBRARY_PATH}"
        DOCKERFILE_CUDNN_DSO="RUN ln -s /usr/lib/x86_64-linux-gnu/libcudnn.so.5 /usr/lib/x86_64-linux-gnu/libcudnn.so"
    fi

    cat <<EOF
    ========================================
    Generate /paddle/build/Dockerfile ...
    ========================================
EOF

    cat > /paddle/build/Dockerfile <<EOF
    FROM ${BASE_IMAGE}
    MAINTAINER PaddlePaddle Authors <paddle-dev@baidu.com>
    ENV HOME /root
EOF

    if [[ ${WITH_GPU} == "ON"  ]]; then
        NCCL_DEPS="apt-get install -y libnccl-dev &&"
    else
        NCCL_DEPS="" 
    fi

    cat >> /paddle/build/Dockerfile <<EOF
    ADD python/dist/*.whl /
    # run paddle version to install python packages first
    RUN apt-get update &&\
        ${NCCL_DEPS}\
        apt-get install -y wget python-pip && pip install -U pip && \
        pip install /*.whl; apt-get install -f -y && \
        apt-get clean -y && \
        rm -f /*.whl && \
        paddle version && \
        ldconfig
    ${DOCKERFILE_CUDNN_DSO}
    ${DOCKERFILE_GPU_ENV}
    ADD go/cmd/pserver/pserver /usr/bin/
    ADD go/cmd/master/master /usr/bin/
    # default command shows the paddle version and exit
    CMD ["paddle", "version"]
EOF
}

set -xe

cmake_gen ${PYTHON_ABI:-""}
run_build
run_test
gen_docs
gen_dockerfile

printf "If you need to install PaddlePaddle in develop docker image,"
printf "please make install or pip install build/python/dist/*.whl.\n"<|MERGE_RESOLUTION|>--- conflicted
+++ resolved
@@ -34,13 +34,7 @@
         ${PYTHON_FLAGS}
         -DWITH_DOC=OFF
         -DWITH_GPU=${WITH_GPU:-OFF}
-<<<<<<< HEAD
-        -DCUDA_ARCH_NAME=All
-        -DWITH_MKLDNN=${WITH_MKLDNN:-ON}
-        -DWITH_MKLML=${WITH_MKLML:-ON}
-=======
         -DWITH_MKL=${WITH_MKL:-ON}
->>>>>>> 3375e3e2
         -DWITH_AVX=${WITH_AVX:-OFF}
         -DWITH_GOLANG=${WITH_GOLANG:-ON}
         -DWITH_SWIG_PY=ON
@@ -61,13 +55,7 @@
         ${PYTHON_FLAGS} \
         -DWITH_DOC=OFF \
         -DWITH_GPU=${WITH_GPU:-OFF} \
-<<<<<<< HEAD
-        -DCUDA_ARCH_NAME=All \
-        -DWITH_MKLDNN=${WITH_MKLDNN:-ON} \
-        -DWITH_MKLML=${WITH_MKLML:-ON} \
-=======
         -DWITH_MKL=${WITH_MKL:-ON} \
->>>>>>> 3375e3e2
         -DWITH_AVX=${WITH_AVX:-OFF} \
         -DWITH_GOLANG=${WITH_GOLANG:-ON} \
         -DWITH_SWIG_PY=${WITH_SWIG_PY:-ON} \
