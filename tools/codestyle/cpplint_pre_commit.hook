--- conflicted
+++ resolved
@@ -3,11 +3,6 @@
 TOTAL_ERRORS=0
 
 # The trick to remove deleted files: https://stackoverflow.com/a/2413151
-<<<<<<< HEAD
-for file in $(git diff --cached --name-status | awk '$1 != "D" {print $2}' | grep -v "^patches/*"); do
-    cpplint $file;
-    TOTAL_ERRORS=$(expr $TOTAL_ERRORS + $?);
-=======
 for file in $(git diff --cached --name-status | awk '$1 != "D" {print $2}'); do
     if [[ $file =~ ^(paddle/api/.*|paddle/capi/.*|paddle/contrib/.*|paddle/cuda/.*|paddle/function/.*|paddle/gserver/.*|paddle/math/.*|paddle/optimizer/.*|paddle/parameter/.*|paddle/pserver/.*|paddle/trainer/.*|paddle/utils/.*) ]]; then
         continue;
@@ -15,7 +10,6 @@
         cpplint $file;
         TOTAL_ERRORS=$(expr $TOTAL_ERRORS + $?);
     fi
->>>>>>> 8f7b020b
 done
 
 exit $TOTAL_ERRORS
