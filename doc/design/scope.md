--- conflicted
+++ resolved
@@ -31,15 +31,6 @@
 };
 ```
 
-<<<<<<< HEAD
-## Scope 可以被继承或者叫共享
-=======
-    * 他只包含variable
-    * 每一个variable也只属于一个Scope
-    * 每一个Scope析构的时候，会同时析构variable
-    * 只能通过Scope创建Vairable。
-    * 只能通过Scope获取Variable。
->>>>>>> 76e2a3cd
 
 ## Parent scope and local scope
 
